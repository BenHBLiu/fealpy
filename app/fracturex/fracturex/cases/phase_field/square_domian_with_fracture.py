import numpy as np
import argparse

from fealpy.backend import backend_manager as bm
from fealpy.mesh import TriangleMesh, QuadrangleMesh


from app.fracturex.fracturex.phasefield.main_solver import MainSolver
from fealpy.utils import timer
import time
import matplotlib.pyplot as plt

class square_with_circular_notch():
    def __init__(self):
        """
        @brief 初始化模型参数
        """
        E = 210
        nu = 0.3
        Gc = 2.7e-3
        l0 = 0.02
        self.params = {'E': E, 'nu': nu, 'Gc': Gc, 'l0': l0}

    def is_y_force(self):
        """
        @brief 位移增量条件
        Notes
        -----
        这里向量的第 i 个值表示第 i 个时间步的位移的大小
        """
        return bm.concatenate((bm.linspace(0, 5e-3, 501, dtype=bm.float64), bm.linspace(5e-3,
            6.1e-3, 1101, dtype=bm.float64)[1:]))
    
    def is_x_force(self):
        """
        @brief x 方向的力
        """
        return bm.linspace(0, 2.2e-2, 2201, dtype=bm.float64)

    def is_force_boundary(self, p):
        """
        @brief 标记位移增量的边界点
        """
        isDNode = bm.abs(p[..., 1] - 1) < 1e-12 
        return isDNode

    def is_dirchlet_boundary(self, p):
        """
        @brief 标记边界条件
        """
        return bm.abs(p[..., 1]) < 1e-12
    

    def adaptive_mesh(self, mesh, d0=0.49, d1=1.01, h=0.005):
        cell = mesh.entity("cell")
        node = mesh.entity("node")
        isMarkedCell = mesh.entity_measure('cell') > 0.00001
        isMarkedCell = isMarkedCell & (bm.min(bm.abs(node[cell, 1] - 0.5),
                                          axis=-1) < h)
        isMarkedCell = isMarkedCell & (bm.min(node[cell, 0], axis=-1) > d0) & (
            bm.min(node[cell, 0], axis=-1) < d1)
        return isMarkedCell

## 参数解析
parser = argparse.ArgumentParser(description=
        """
        脆性断裂任意次自适应有限元
        """)

parser.add_argument('--degree',
        default=1, type=int,
        help='Lagrange 有限元空间的次数, 默认为 1 次.')

parser.add_argument('--maxit',
        default=100, type=int,
        help='最大迭代次数, 默认为 100 次.')

parser.add_argument('--backend',
        default='numpy', type=str,
        help='有限元计算后端, 默认为 numpy.')

parser.add_argument('--model_type',
        default='HybridModel', type=str,
        help='有限元方法, 默认为 HybridModel.')

parser.add_argument('--mesh_type',
        default='tri', type=str,
        help='网格类型, 默认为 tri.')

parser.add_argument('--enable_adaptive',
        default=False, type=bool,
        help='是否启用自适应加密, 默认为 False.')

parser.add_argument('--marking_strategy',
        default='recovery', type=str,
        help='标记策略, 默认为重构型后验误差估计.')

parser.add_argument('--refine_method',
        default='bisect', type=str,
        help='网格加密方法, 默认为 bisect.')

parser.add_argument('--n',
        default=6, type=int,
        help='初始网格加密次数, 默认为 6.')

parser.add_argument('--vtkname',
        default='test', type=str,
        help='vtk 文件名, 默认为 test.')

parser.add_argument('--save_vtkfile',
        default=True, type=bool,
        help='是否保存 vtk 文件, 默认为 False.')

parser.add_argument('--force_type',
        default='y', type=str,
        help='Force type, default is y.')

parser.add_argument('--gpu', 
        default=False, type=bool,
        help='是否使用 GPU, 默认为 False.')

args = parser.parse_args()
p= args.degree
maxit = args.maxit
backend = args.backend
model_type = args.model_type
enable_adaptive = args.enable_adaptive
marking_strategy = args.marking_strategy
refine_method = args.refine_method
n = args.n
save_vtkfile = args.save_vtkfile
vtkname = args.vtkname +'_' + args.mesh_type + '_'
force_type = args.force_type
gpu = args.gpu

tmr = timer()
next(tmr)
start = time.time()
bm.set_backend(backend)
if gpu:
    bm.set_default_device('cuda')
model = square_with_circular_notch()

if args.mesh_type == 'tri':
    mesh = TriangleMesh.from_square_domain_with_fracture()

elif args.mesh_type == 'quad':
    mesh = QuadrangleMesh.from_square_domain_with_fracture()
else:
    raise ValueError('Invalid mesh type.')


mesh.uniform_refine(n=n)

<<<<<<< HEAD
''''
=======
'''
>>>>>>> 5ca4d636
isMarkedCell = model.adaptive_mesh(mesh)
while isMarkedCell.any():
    mesh.bisect(isMarkedCell)
    isMarkedCell = model.adaptive_mesh(mesh)
'''

fname = args.mesh_type + '_square_with_a_notch_init.vtu'
mesh.to_vtk(fname=fname)


ms = MainSolver(mesh=mesh, material_params=model.params, p=p, model_type=model_type)
tmr.send('init')

'''
if enable_adaptive:
    print('Enable adaptive refinement.')
    ms.set_adaptive_refinement(marking_strategy=marking_strategy, refine_method=refine_method)
'''

if force_type == 'y':
    # 拉伸模型边界条件
    ms.add_boundary_condition('force', 'Dirichlet', model.is_force_boundary, model.is_y_force(), 'y')
elif force_type == 'x':
    # 剪切模型边界条件
    ms.add_boundary_condition('force', 'Dirichlet', model.is_force_boundary, model.is_x_force(), 'x')
    ms.add_boundary_condition('displacement', 'Dirichlet', model.is_force_boundary, 0, 'y')
else:
    raise ValueError('Invalid force type.')

# 固定位移边界条件
ms.add_boundary_condition('displacement', 'Dirichlet', model.is_dirchlet_boundary, 0)


if bm.backend_name == 'pytorch':
    ms.auto_assembly_matrix()

ms.save_vtkfile(fname=vtkname)
ms.solve(maxit=maxit)

tmr.send('stop')
end = time.time()

force = ms.Rforce
disp = ms.force_value
tname = args.mesh_type + '_p' + str(p) + '_' + 'model1_disp.txt'
np.savetxt(tname, bm.to_numpy(force))
with open(tname, 'w') as file:
    file.write(f'\n time: {end-start},\n degree:{p},\n, backend:{backend},\n, model_type:{model_type},\n, enable_adaptive:{enable_adaptive},\n, marking_strategy:{marking_strategy},\n, refine_method:{refine_method},\n, n:{n},\n, maxit:{maxit},\n, vtkname:{vtkname}\n')
fig, axs = plt.subplots()
plt.plot(disp, force, label='Force')
plt.xlabel('Displacement Increment')
plt.ylabel('Residual Force')
plt.title('Changes in Residual Force')
plt.grid(True)
plt.legend()
pname = args.mesh_type + '_p' + str(p) + '_' + 'model1_force.png'
plt.savefig(pname, dpi=300)

print(f"Time: {end - start}")<|MERGE_RESOLUTION|>--- conflicted
+++ resolved
@@ -152,11 +152,7 @@
 
 mesh.uniform_refine(n=n)
 
-<<<<<<< HEAD
-''''
-=======
-'''
->>>>>>> 5ca4d636
+'''
 isMarkedCell = model.adaptive_mesh(mesh)
 while isMarkedCell.any():
     mesh.bisect(isMarkedCell)
