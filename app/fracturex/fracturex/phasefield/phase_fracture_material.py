import numpy as np
from typing import Optional

from fealpy.typing import TensorLike
from fealpy.backend import backend_manager as bm
from fealpy.material.elastic_material import LinearElasticMaterial

from fealpy.decorator import barycentric

from app.fracturex.fracturex.utilfuc.utils import flatten_symmetric_matrices

class BasedPhaseFractureMaterial(LinearElasticMaterial):
    def __init__(self, material, energy_degradation_fun):
        """
        Parameters
        ----------
        material : 材料参数
        """
        self._gd = energy_degradation_fun # 能量退化函数
        if 'lam' in material and 'mu' in material:
            self.lam = material['lam']
            self.mu = material['mu']
        elif 'E' in material and 'nu' in material:
            self.E = material['E']
            self.nu = material['nu']

            self.lam = self.E * self.nu / ((1 + self.nu) * (1 - 2 * self.nu))
            self.mu = self.E / (2 * (1 + self.nu))
        else:
            raise ValueError("The material parameters are not correct.")


        self.uh = None
        self.d = None

        self.H = None # 谱分解模型下的最大历史场

    def update_disp(self, uh):
        self.uh = uh

    def update_phase(self, d):
        self.d = d

    def update_historical_field(self, H):
        self.H = H

    @ barycentric
    def effective_stress(self, bc) -> TensorLike:
        """
        Compute the effective stress tensor, which is the stress tensor without the damage effect.

        Parameters
        ----------
        u : TensorLike
            The displacement field.
        strain : TensorLike 
            The strain tensor.
        Returns
        -------
        TensorLike
            The effective stress tensor.
        """
        strain = self.strain_value(bc)

        lam = self.lam
        mu = self.mu
        trace_e = bm.einsum('...ii', strain)
        I = bm.eye(strain.shape[-1])
        stress = lam * trace_e[..., None, None] * I + 2 * mu * strain
        
        return stress

    @ barycentric
    def strain_value(self,bc=None) -> TensorLike:
        """
        Compute the strain tensor.
        """ 
    
        uh = self.uh
        guh = uh.grad_value(bc)
        
        strain = 0.5 * (guh + bm.swapaxes(guh, -2, -1))
        return strain
    
    @ barycentric
    def linear_elastic_matrix(self, bc=None) -> TensorLike:
        """
        Compute the linear elastic matrix.
        """
        strain = self.strain_value(bc)

        GD = strain.shape[-1]
       
        lam = self.lam
        mu = self.mu
        if GD == 2:
            D0 = bm.tensor([[lam + 2 * mu, lam, 0],
                          [lam, lam + 2 * mu, 0],
                          [0, 0, mu]], dtype=bm.float64)
        elif GD == 3:
            D0 = bm.tensor([[lam + 2 * mu, lam, lam, 0, 0, 0],
                            [lam, lam + 2 * mu, lam, 0, 0, 0],
                            [lam, lam, lam + 2 * mu, 0, 0, 0],
                            [0, 0, 0, mu, 0, 0],
                            [0, 0, 0, 0, mu, 0],
                            [0, 0, 0, 0, 0, mu]], dtype=bm.float64)
        else:
            raise NotImplementedError("This dim is not correct, we cannot give the linear elastic matrix.")
        return D0


class IsotropicModel(BasedPhaseFractureMaterial):
    @ barycentric
    def stress_value(self, bc=None) -> TensorLike:
        """
        Compute the fracture stress tensor.
        """
        d = self.d

        gd = self._gd.degradation_function(d(bc)) # 能量退化函数 (NC, NQ)
        stress = self.effective_stress(bc=bc) * gd[..., None, None]
        return stress

    @ barycentric
    def elastic_matrix(self, bc) -> TensorLike: 
        """
        Compute the tangent matrix.
        """
        d = self.d
        gd = self._gd.degradation_function(d(bc)) # 能量退化函数 (NC, NQ)
        D0 = self.linear_elastic_matrix(bc=bc) # 线弹性矩阵 
        D = D0 * gd[..., None, None]
        return D
    
    def positive_coef(self, bc) -> TensorLike:
        """
        @brief Compute the positive energy coefficient.
        """
        d = self.d
        gd = self._gd.degradation_function(d(bc))
        return gd
    
    def positive_stress_func(self, guh) -> TensorLike:
        """
        @brief Compute the stress tensor from the grad displacement tensor.
        ----------
        guh : TensorLike
            The grad displacement tensor.
        Returns
        -------
        TensorLike
            The flattened stress tensor.
        """
        GD = guh.shape[-1]
        lam = self.lam
        mu = self.mu
        strain = 0.5 * (guh + bm.swapaxes(guh, -2, -1))
        
        trace_e = bm.einsum('...ii', strain)
        
        I = bm.eye(GD)
        stress = lam * trace_e[..., None, None] * I + 2 * mu * strain
        flat_stress = flatten_symmetric_matrices(stress)
        return flat_stress
    
    def negative_stress_func(self, guh) -> TensorLike:
        """
        @brief Compute the stress tensor from the grad displacement tensor.
        ----------
        guh : TensorLike
            The grad displacement tensor.
        Returns
        -------
        TensorLike
            The flattened stress tensor.
        """
        GD = guh.shape[-1]
        stress = bm.zeros(guh.shape, dtype=bm.float64)
        flat_stress = flatten_symmetric_matrices(stress)
        return flat_stress
    
    def negative_coef(self, bc) -> TensorLike:
        """
        @brief Compute the negative energy coefficient.
        """
        return 1
    
class AnisotropicModel(BasedPhaseFractureMaterial):
    def stress_value(self, bc) -> TensorLike:
        # 计算各向异性模型下的应力
        pass

    def elastic_matrix(self, bc) -> TensorLike: 
        # 计算各向异性模型下的切线刚度矩阵
        pass

    def positive_stress_func(self, guh) -> TensorLike:
        """
        @brief Compute the stress tensor from the grad displacement tensor.
        ----------
        guh : TensorLike
            The grad displacement tensor.
        Returns
        -------
        TensorLike
            The flattened stress tensor.
        """
        pass

    def positive_coef(self, bc) -> TensorLike:
        """
        @brief Compute the positive energy coefficient.
        """
        d = self.d
        gd = self._gd.degradation_function(d(bc))
        return gd
    
    def negative_stress_func(self, guh) -> TensorLike:
        """
        @brief Compute the stress tensor from the grad displacement tensor.
        ----------
        guh : TensorLike
            The grad displacement tensor.
        Returns
        -------
        TensorLike
            The flattened stress tensor.
        """
        pass

    def negative_coef(self, bc) -> TensorLike:
        """
        @brief Compute the negative energy coefficient.
        """
        return 1

class DeviatoricModel(BasedPhaseFractureMaterial):
    def stress_value(self, bc) -> TensorLike:
        # 计算偏应力模型下的应力
        pass

    def elastic_matrix(self, bc) -> TensorLike: 
        # 计算偏应力模型下的切线刚度矩阵
        pass

    def positive_stress_func(self, guh) -> TensorLike:
        """
        @brief Compute the stress tensor from the grad displacement tensor.
        ----------
        guh : TensorLike
            The grad displacement tensor.
        Returns
        -------
        TensorLike
            The flattened stress tensor.
        """
        pass

    def positive_coef(self, bc) -> TensorLike:      
        """
        @brief Compute the positive energy coefficient.
        """
        d = self.d
        gd = self._gd.degradation_function(d(bc))
        return gd

    def negative_stress_func(self, guh) -> TensorLike:
        """
        @brief Compute the stress tensor from the grad displacement tensor.
        ----------
        guh : TensorLike
            The grad displacement tensor.
        Returns
        -------
        TensorLike
            The flattened stress tensor.
        """
        pass
        
    def negative_coef(self, bc) -> TensorLike:
        """
        @brief Compute the negative energy coefficient.
        """
        return 1

class SpectralModel(BasedPhaseFractureMaterial):
    def stress_value(self, bc) -> TensorLike:
        # 计算谱分解模型下的应力
        pass

    def elastic_matrix(self, bc) -> TensorLike: 
        # 计算谱分解模型下的切线刚度矩阵
        pass

    def strain_energy_density_decomposition(self, s: TensorLike):
        """
        @brief Strain energy density decomposition from Miehe Spectral
        decomposition method.
        @param[in] s strain，（NC, NQ, GD, GD）
        """

        lam = self.lam
        mu = self.mu

        # 应变正负分解
        sp, sm = self.strain_pm_eig_decomposition(s)
<<<<<<< HEAD
        
        _ts = np.trace(s, axis1=-2, axis2=-1)
        ts = bm.array(_ts, dtype=bm.float64)
=======

        ts = bm.einsum('...ii', s)
>>>>>>> 5ca4d636

        tp, tm = self.macaulay_operation(ts)
        tsp = bm.einsum('...ii', sp**2)
        tsm = bm.einsum('...ii', sm**2)

        phi_p = lam * tp ** 2 / 2.0 + mu * tsp
        phi_m = lam * tm ** 2 / 2.0 + mu * tsm
        return phi_p, phi_m

    def strain_pm_eig_decomposition(self, s: TensorLike):
        """
        @brief Decomposition of Positive and Negative Characteristics of Strain.
        varespilon_{\pm} = \sum_{a=0}^{GD-1} <varespilon_a>_{\pm} n_a \otimes n_a
        varespilon_a is the a-th eigenvalue of strain tensor.
        n_a is the a-th eigenvector of strain tensor.
        
        @param[in] s strain，（NC, NQ, GD, GD）
        """
        w, v = bm.linalg.eigh(s) # w 特征值, v 特征向量
        p, m = self.macaulay_operation(w)

        sp = bm.zeros_like(s)
        sm = bm.zeros_like(s)
        
        GD = s.shape[-1]
        for i in range(GD):
            n0 = v[..., i]  # (NC, NQ, GD)
            n1 = p[..., i, None] * n0  # (NC, NQ, GD)
            sp += n1[..., None] * n0[..., None, :]

            n1 = m[..., i, None] * n0
            sm += n1[..., None] * n0[..., None, :]
        return sp, sm

    
    def macaulay_operation(self, alpha):
        """
        @brief Macaulay operation
        """
        val = bm.abs(alpha)
        p = (alpha + val) / 2.0
        m = (alpha - val) / 2.0
        return p, m

    def heaviside(self, x):
        """
        @brief
        """
        val = bm.zeros_like(x)
        val[x > 1e-13] = 1
        val[bm.abs(x) < 1e-13] = 0.5
        val[x < -1e-13] = 0
        return val
    
    @ barycentric
    def maximum_historical_field(self, bc):

        """
        @brief Maximum historical field
        """
        strain = self.strain_value(bc)
       
        phip, _ = self.strain_energy_density_decomposition(strain)
        
        if self.H is None:
            self.H = phip[:]
        else:
            self.H = bm.maximum(self.H, phip)
        return self.H
    
    def positive_stress_func(self, guh) -> TensorLike:
        """
        @brief Compute the stress tensor from the grad displacement tensor.
        ----------
        guh : TensorLike
            The grad displacement tensor.
        Returns
        -------
        TensorLike
            The flattened stress tensor.
        """
        pass

    def positive_coef(self, bc) -> TensorLike:
        """
        @brief Compute the positive energy coefficient.
        """
        d = self.d
        gd = self._gd.degradation_function(d(bc))
        return gd
    
    def negative_stress_func(self, guh) -> TensorLike:
        """
        @brief Compute the stress tensor from the grad displacement tensor.
        ----------
        guh : TensorLike
            The grad displacement tensor.
        Returns
        -------
        TensorLike
            The flattened stress tensor.
        """
        pass  

    def negative_coef(self, bc) -> TensorLike:
        """
        @brief Compute the negative energy coefficient.
        """
        return 1     

class HybridModel(BasedPhaseFractureMaterial):
    def __init__(self, material, energy_degradation_fun):
        """
        Parameters
        ----------
        material : 材料参数
        """
        
        self._isotropic_model = IsotropicModel(material, energy_degradation_fun)
        self._spectral_model = SpectralModel(material, energy_degradation_fun)
        super().__init__(material, energy_degradation_fun)

    @ barycentric
    def stress_value(self, bc) -> TensorLike:
        """
        Compute the fracture stress tensor.
        """
        self._isotropic_model.uh = self.uh
        self._isotropic_model.d = self.d
        return self._isotropic_model.stress_value(bc=bc)

    @ barycentric
    def elastic_matrix(self, bc) -> TensorLike: 
        self._isotropic_model.uh = self.uh
        self._isotropic_model.d = self.d
        return self._isotropic_model.elastic_matrix(bc=bc)
    
    def positive_stress_func(self, guh) -> TensorLike:
        """
        @brief Compute the stress tensor from the grad displacement tensor.
        ----------
        guh : TensorLike
            The grad displacement tensor.
        Returns
        -------
        TensorLike
            The flattened stress tensor.
        """
        return self._isotropic_model.positive_stress_func(guh)

    def positive_coef(self, bc) -> TensorLike:
        """
        @brief Compute the positive energy coefficient.
        """
        d = self.d
        gd = self._gd.degradation_function(d(bc))
        return gd
    
    def negative_coef(self, bc) -> TensorLike:
        """
        @brief Compute the negative energy coefficient.
        """
        return 1
    
    def negative_stress_func(self, guh) -> TensorLike:
        """
        @brief Compute the stress tensor from the grad displacement tensor.
        ----------
        guh : TensorLike
            The grad displacement tensor.
        Returns
        -------
        TensorLike
            The flattened stress tensor.
        """
        return self._isotropic_model.negative_stress_func(guh)

    @ barycentric
    def maximum_historical_field(self, bc):
        """
        @brief Maximum historical field
        """
        self._spectral_model.uh = self.uh
        self._spectral_model.d = self.d
        self._spectral_model.H = self.H
        
        self.H = self._spectral_model.maximum_historical_field(bc)
        return self.H
        

class PhaseFractureMaterialFactory:
    """
    工厂类，用于创建不同的本构模型
    """
    @staticmethod
    def create(model_type, material, energy_degradation_fun):
        """
        Parameters
        ----------
        model_type : str
            本构模型类型
        material : dict
        """
        if model_type == 'IsotropicModel':
            return IsotropicModel(material, energy_degradation_fun)
        elif model_type == 'AnisotropicModel':
            return AnisotropicModel(material, energy_degradation_fun)
        elif model_type == 'SpectralModel':
            return SpectralModel(material, energy_degradation_fun) 
        elif model_type == 'DeviatoricModel':
            return DeviatoricModel(material, energy_degradation_fun)
        elif model_type == 'HybridModel':
            return HybridModel(material, energy_degradation_fun)
        else:
            raise ValueError(f"Unknown model type: {model_type}")<|MERGE_RESOLUTION|>--- conflicted
+++ resolved
@@ -304,14 +304,8 @@
 
         # 应变正负分解
         sp, sm = self.strain_pm_eig_decomposition(s)
-<<<<<<< HEAD
-        
-        _ts = np.trace(s, axis1=-2, axis2=-1)
-        ts = bm.array(_ts, dtype=bm.float64)
-=======
-
+        
         ts = bm.einsum('...ii', s)
->>>>>>> 5ca4d636
 
         tp, tm = self.macaulay_operation(ts)
         tsp = bm.einsum('...ii', sp**2)
