--- conflicted
+++ resolved
@@ -1,75 +1,43 @@
 import numpy as np
 from typing import Union
-<<<<<<< HEAD
 import os
 import cv2
 import glob
-=======
 from scipy.optimize import fsolve
->>>>>>> 01a82e9c
 
 
 class Camera():
     """
     相机对象，记录相机的位置与朝向，是构造相机系统的基础。
-    Attributes:
-        picture (Picture): 相机对应的图像。
-        location (array): 相机的空间位置（世界坐标）。
-        eular_angle (array): 相机的欧拉角
-        camear_system (CameraSystem): 相机所处的相机系统。
-        mesh: 相机上的网格。
     """
-    picture = None
-    location: np.ndarray = None
-<<<<<<< HEAD
-    axes: np.ndarray = None
-    camear_system = None
-    mesh = None
-
-    def __init__(self, picture, data_path, chessboard_dir, location, axes):
-=======
+    def __init__(self, picture, data_path, chessboard_dir, location, eular_angle):
     eular_angle: np.ndarray = None
     camear_system: CameraSystem = None
     mesh = None
-
-    def __init__(self, picture: Picture, location: np.ndarray, eular_angle: np.ndarray):
->>>>>>> 01a82e9c
         """
         @brief 构造函数。
             1. 获取图片到自身的特征点（地面特征点）
 
         @param picture: 相机对应的图像。
+        @param data_path: 相机的数据路径。
+        @param chessboard_dir: 棋盘格图片的路径。
         @param location: 相机的空间位置（世界坐标）。
-<<<<<<< HEAD
-        @param axes: 相机的朝向（角度）。
+        @param eular_angle: 相机的欧拉角。
         """
         self.picture = picture
         self.picture.camera = self
         self.data_path = data_path
         self.chessboard_dir = chessboard_dir
         self.location = np.array(location)
-        self.axes = np.array(axes)
+
+        self.eular_angle = eular_angle
+        self.axes = self.get_rot_matrix(eular_angle[0], eular_angle[1], eular_angle[2])
 
         self.DIM, self.K, self.D = self.get_K_and_D((4, 6), data_path + chessboard_dir)
 
         self.ground_feature_points = self.camera_to_world(picture.to_camera(picture.mark_board.reshape((-1,2)), 'L')).reshape((2,-1,3))
         self.feature_points = self.camera_to_world(picture.to_camera(picture.feature_point, 'L'))
-=======
-        @param eular_angle: 相机的朝向（角度）。
-        """
-        self.picture = picture
-        self.picture.camera = self
-
-        self.location = location
-        self.eular_angle = eular_angle
-        self.axes = self.get_rot_matrix(eular_angle[0], eular_angle[1], eular_angle[2])
-
-        self.system = None
-        self.ground_feature_points = None
->>>>>>> 01a82e9c
         self.screen_feature_points = None
-
-
 
     def set_screen_frature_points(self, feature_point):
         """
@@ -147,8 +115,10 @@
         @param args: 相机球面上的点。
         @return:
         """
-<<<<<<< HEAD
-        pass
+        screen = self.system.screen
+        ret = screen.projecte_to_self(points, self.location, 1.0)
+        return ret
+
 
 
     def camera_to_world(self, node):
@@ -204,10 +174,4 @@
             (cv2.TERM_CRITERIA_EPS+cv2.TERM_CRITERIA_MAX_ITER, 30, 1e-6)
         )
         DIM = _img_shape[::-1]
-        return DIM, K, D
-=======
-        screen = self.system.screen
-        ret = screen.projecte_to_self(points, self.location, 1.0)
-        return ret
-
->>>>>>> 01a82e9c
+        return DIM, K, D