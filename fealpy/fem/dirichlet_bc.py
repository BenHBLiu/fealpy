import numpy as np
from scipy.sparse import csr_matrix, spdiags, eye, bmat
from typing import Optional, Union, Tuple, Callable, Any

class DirichletBC():
    def __init__(self, space: Union[Tuple, 'Space'], gD: Callable, 
                 threshold: Optional[Callable] = None):
        """
        初始化 Dirichlet 边界类

        参数：
        space: 函数空间，可以是元组或者 Space 类的实例
        """
        self.space = space
        self.gD = gD
        self.threshold = threshold
        self.bctype = 'Dirichlet'

<<<<<<< HEAD
    def apply(self, A, f, uh=None):
=======
    def apply(self, A: csr_matrix, f: np.ndarray, uh: np.ndarray) -> Tuple[csr_matrix, np.ndarray]:
>>>>>>> a67f1bdb
        """
        @brief 处理 Dirichlet 边界条件  

        参数:
        A: 系数矩阵
        f: 右端向量
        uh: 解向量

        @note 
            * 如果 `uh` 是一个向量场或张量场，则 `f` 必须是一个展平向量，F.shape[0] = A.shape[0] == A.shape[1]
        """
        gdof = self.space.number_of_global_dofs()
        GD = A.shape[0]//gdof
        if uh is None:
            uh = self.space.function(dim=GD)  
        if isinstance(self.space, tuple) and not isinstance(self.space[0], tuple):
            # 由标量函数空间组成的向量函数空间
            return self.apply_for_vspace_with_scalar_basis(A, f, uh)
        else:
            # 标量函数空间或基是向量函数的向量函数空间
            return self.apply_for_space_and_vspace_with_vector_basis(A, f, uh)

    def apply_for_space_and_vspace_with_vector_basis(self, A: csr_matrix, 
                                                f: np.ndarray, uh: np.ndarray) -> Tuple[csr_matrix, np.ndarray]:
        """
        处理基是向量函数的向量函数空间或标量函数空间的 Dirichlet 边界条件
        """
        space = self.space
        gD = self.gD
        isDDof = space.boundary_interpolate(gD, uh, threshold=self.threshold) # isDDof.shape == uh.shape
        f = f.reshape(-1) - A@uh.reshape(-1) # 注意这里不修改外界 f 的值

        bdIdx = np.zeros(A.shape[0], dtype=np.int_)
        bdIdx[isDDof.reshape(-1)] = 1
        D0 = spdiags(1-bdIdx, 0, A.shape[0], A.shape[0])
        D1 = spdiags(bdIdx, 0, A.shape[0], A.shape[0])
        A = D0@A@D0 + D1

        f[isDDof.reshape(-1)] = uh[isDDof].reshape(-1)

        return A, f 

    def apply_for_vspace_with_scalar_basis(self, A: csr_matrix, f: np.ndarray[(Any,), np.float64], 
                                        uh: np.ndarray) -> Tuple[csr_matrix, np.ndarray]:
        """
        处理基由标量函数组合而成的向量函数空间的 Dirichlet 边界条件

        参数:
        f: np.ndarray - 1D
        """
        space = self.space
        assert isinstance(space, tuple) and not isinstance(space[0], tuple)

        gD = self.gD
        isDDof = space[0].boundary_interpolate(gD, uh, threshold=self.threshold) # isDDof.shape == uh.shape
        print("isDDof:", isDDof.shape)
        f = f - A@uh.flat # 注意这里不修改外界 f 的值

        bdIdx = np.zeros(A.shape[0], dtype=np.int_)
        bdIdx[isDDof.flat] = 1
        D0 = spdiags(1-bdIdx, 0, A.shape[0], A.shape[0])
        D1 = spdiags(bdIdx, 0, A.shape[0], A.shape[0])
        A = D0@A@D0 + D1
        print("f:", f.shape)
        f[isDDof.flat] = uh[isDDof].flat
        return A, f <|MERGE_RESOLUTION|>--- conflicted
+++ resolved
@@ -16,11 +16,9 @@
         self.threshold = threshold
         self.bctype = 'Dirichlet'
 
-<<<<<<< HEAD
     def apply(self, A, f, uh=None):
-=======
-    def apply(self, A: csr_matrix, f: np.ndarray, uh: np.ndarray) -> Tuple[csr_matrix, np.ndarray]:
->>>>>>> a67f1bdb
+    def apply(self, A, f, uh):
+    def apply(self, A: csr_matrix, f: np.ndarray, uh: np.ndarray=None) -> Tuple[csr_matrix, np.ndarray]:
         """
         @brief 处理 Dirichlet 边界条件  
 
