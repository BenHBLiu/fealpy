--- conflicted
+++ resolved
@@ -55,13 +55,8 @@
         gmsh.initialize()
         occ = gmsh.model.occ
         gmsh.option.setNumber("Geometry.Tolerance", 1e-6)  # 设置容差值
-<<<<<<< HEAD
-        gmsh.option.setNumber("Mesh.MeshSizeMax", 50)  # 最大网格尺寸
-        gmsh.option.setNumber("Mesh.MeshSizeMin", 20)    # 最小网格尺寸
-=======
-        gmsh.option.setNumber("Mesh.MeshSizeMax", 20)  # 最大网格尺寸
-        gmsh.option.setNumber("Mesh.MeshSizeMin", 10)    # 最小网格尺寸
->>>>>>> a7644479
+        #gmsh.option.setNumber("Mesh.MeshSizeMax", 40)  # 最大网格尺寸
+        #gmsh.option.setNumber("Mesh.MeshSizeMin", 10)    # 最小网格尺寸
 
         # 获得分割线
         cps = self.camera_points
@@ -84,10 +79,17 @@
 
         occ.synchronize()
 
+        # 定义网格尺寸场函数
+        def f(dim, tag, x, y, z, lc): 
+            m = self.mesh_to_image(np.array([[x, y]]))
+            l = np.linalg.norm(m[0]-self.icenter)
+            return 40*(self.radius-l)/self.radius + 2
+        gmsh.model.mesh.setSizeCallback(f)
+
         ## 生成网格
         gmsh.model.mesh.generate(2)
-
         #gmsh.fltk.run()
+
 
         # 转化为 fealpy 的网格
         node = gmsh.model.mesh.get_nodes()[1].reshape(-1, 3)[:, :2]
