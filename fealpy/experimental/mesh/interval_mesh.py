from typing import Union, Optional, Sequence, Tuple, Any
from ..backend import backend_manager as bm
from ..typing import TensorLike , Index, _S,_int_func
from .. import logger
from scipy.sparse import coo_matrix
from .mesh_data_structure import MeshDS
from .utils import estr2dim
from .plot import Plotable
from .mesh_base import SimplexMesh


class IntervalMeshDataStructure(MeshDS):
    def total_face(self):
        return self.cell.reshape(-1, 1)

class IntervalMesh(SimplexMesh,Plotable):
    def __init__(self, node: TensorLike ,cell:TensorLike):
        super().__init__(TD=1, itype=cell.dtype, ftype=node.dtype)
        
        if node.ndim == 1:
            self.node = node.reshape(-1, 1)
        else:
            self.node = node
        self.cell = cell
        self.edge = self.cell
        #self.face = bm.arange(self.node.shape[0]).reshape(-1,1)

        self.TD = 1

        self.meshtype = 'interval'
        self.meshtype = 'INT'

        self.nodedata = {}
        self.celldata = {}
        self.edgedata = self.celldata # celldata and edgedata are the same thing
        self.facedata = self.nodedata # facedata and nodedata are the same thing

        self.cell_length = self.edge_length
        self.cell_tangent = self.edge_tangent

        self.cell_to_ipoint = self.edge_to_ipoint
        self.localEdge = bm.tensor([0,1],dtype=bm.int32)
        self.localFace = bm.tensor([[0],[1]],dtype=bm.int32)

        self.itype = self.cell.dtype
        self.ftype = self.node.dtype

        self.construct()
        self.face2cell = self.face_to_cell()
<<<<<<< HEAD
        self.cell2edge = self.cell_to_edge()
=======

>>>>>>> 810f21e8



    def ref_cell_measure(self):
        return 1.0

    def ref_face_measure(self):
        return 0.0
    
    def integrator(self, q: int, etype: Union[str, int]='cell'):
        """
        @brief 返回第 k 个高斯积分公式。
        """
        from ..quadrature import GaussLegendreQuadrature
        return GaussLegendreQuadrature(q)
    
    def entity_measure(self, etype: Union[int, str]='cell', index:Index=_S, node=None):
        """
        """
        if etype in {1, 'cell', 'edge'}:
            return self.cell_length(index=index)
        elif etype in {0, 'face', 'node'}:
            return bm.tensor([0.0], dtype=self.ftype)
        else:
            raise ValueError(f"entity type: {etype} is wrong!")

    def quadrature_formula(self, q: int, etype: Union[int, str]='cell',
                           qtype: str='legendre'):
        from ..quadrature import GaussLegendreQuadrature

        if isinstance(etype, str):
            etype = estr2dim(self, etype)
        kwargs = {'dtype': self.ftype}
        if etype == 1:
            quad = GaussLegendreQuadrature(q, **kwargs)
        else:
            raise ValueError(f"Unsupported entity or top-dimension: {etype}")

        return quad

    def grad_lambda(self, index:Index=_S):
        """
        @brief 计算所有单元上重心坐标函数的导数
        """
        node = self.entity('node')
        cell = self.entity('cell', index=index)
        v = node[cell[:, 1]] - node[cell[:, 0]]
        NC = len(cell)
        GD = self.geo_dimension()
        Dlambda = bm.zeros((NC, 2, GD), dtype=self.ftype)
        h2 = bm.sum(v**2, axis=-1)
        v /=h2.reshape(-1, 1)
        Dlambda[:, 0, :] = -v
        Dlambda[:, 1, :] = v
        return Dlambda[index]
    
    def prolongation_matrix(self, p0:int, p1:int):
        """
        @brief 生成从 p0 元到 p1 元的延拓矩阵，假定 0 < p0 < p1
        """
        
        assert 0 < p0 < p1

        TD = self.top_dimension()
        gdof0 = self.number_of_global_ipoints(p0)
        gdof1 = self.number_of_global_ipoints(p1)

        # 1. 网格节点上的插值点
        NN = self.number_of_nodes()
        I = range(NN)
        J = range(NN)
        V = bm.ones(NN, dtype=self.ftype)
        P = coo_matrix((V, (I, J)), shape=(gdof1, gdof0))

        # 2. 网格边内部的插值点
        NE = self.number_of_edges()
        # p1 元在边上插值点对应的重心坐标
        bcs = self.multi_index_matrix(p1, TD)/p1
        # p0 元基函数在 p1 元对应的边内部插值点处的函数值
        phi = self.shape_function(bcs[1:-1], p=p0) # (ldof1 - 2, ldof0)

        e2p1 = self.cell_to_ipoint(p1)[:, 1:-1]
        e2p0 = self.cell_to_ipoint(p0)
        shape = (NE, ) + phi.shape

        I = bm.broadcast_to(e2p1[:, :, None], shape=shape).flat
        J = bm.broadcast_to(e2p0[:, None, :], shape=shape).flat
        V = bm.broadcast_to( phi[None, :, :], shape=shape).flat

        P += coo_matrix((V, (I, J)), shape=(gdof1, gdof0))

        return P.tocsr()
    
    def number_of_local_ipoints(self, p: int, iptype: Union[int, str]='cell') -> int:
        return p + 1

    def number_of_global_ipoints(self, p: int) -> int:
        NN = self.number_of_nodes()
        NC = self.number_of_cells()
        return NN + (p-1)*NC

    def interpolation_points(self, p: int, index:Index = _S) -> TensorLike:
        GD = self.geo_dimension()
        node = self.entity('node')

        if p == 1:
            return node
        else:
            NN = self.number_of_nodes()
            NC = self.number_of_cells()
            gdof = NN + NC*(p-1)
            ipoint = bm.zeros((gdof, GD), dtype=self.ftype)
            ipoint[:NN] = node
            cell = self.entity('cell')
            w = bm.zeros((p-1,2), dtype=bm.float64)
            w[:,0] = bm.arange(p-1, 0, -1)/p
            w[:,1] = w[-1::-1, 0]
            GD = self.geo_dimension()
            ipoint[NN:NN+(p-1)*NC] = bm.einsum('ij, kj...->ki...', w,
                    node[cell]).reshape(-1, GD)

            return ipoint
    
    def cell_to_ipoint(self, p: int, index: Index=_S) -> TensorLike:
        return self.edge_to_ipoint(p, index)

    def face_to_ipoint(self, p: int, index: Index=_S) -> TensorLike:
        NN = self.number_of_nodes()
        return bm.arange(NN, dtype=self.itype)
    
    def face_unit_normal(self, index: Index = _S, node=None):
        """
        @brief
        """
        raise NotImplementedError
    
    def cell_normal(self, index: Index = _S, node=None):
        """
        @brief 单元的法线方向
        """
        assert self.geo_dimension() == 2
        v = self.cell_tangent(index=index)
        w = bm.tensor([(0, -1),(1, 0)])
        return v@w
    
    def uniform_refine(self, n=1, options={}):
        """
        @brief 一致加密网格
        """
        for i in range(n):
            NN = self.number_of_nodes()
            NC = self.number_of_cells()
            node = self.entity('node')
            cell = self.entity('cell')
            newNode = (node[cell[:, 0]] + self.node[cell[:, 1]])/2
            self.node = bm.concatenate((node, newNode),axis=0)
            
            part1 = bm.concatenate((cell[:,0],bm.arange(NN,NN+NC)),axis = 0)
            part2 = bm.concatenate((bm.arange(NN, NN+NC),cell[:, 1]),axis = 0)
            self.cell = bm.stack((part1,part2),axis=1)
            self.construct()



    def refine(self, isMarkedCell, options={}):
        """
        @brief 自适应加密网格
        """
        if bm.backend_name == 'jax':
            raise NameError("refine currently does not support JAX ")
        node = self.entity('node')
        cell = self.entity('cell')
        NC = self.number_of_cells()
        NN = self.number_of_nodes()

        N = isMarkedCell.sum()
        if N > 0:
            bc = self.entity_barycenter('cell', index=isMarkedCell)
            self.node = bm.concatenate((node,bc),axis=0) #将新的节点添加到总的节点中去，得到的node

            newCell = bm.zeros((NC+N, 2), dtype=self.itype)
            newCell[:NC] = cell
            newCell[:NC][isMarkedCell, 1] = range(NN, NN+N)
            newCell[NC:, 0] = bm.arange(NN, NN+N)
            newCell[NC:, 1] = cell[isMarkedCell, 1]
            self.cell = newCell
            self.construct()
                        
    @classmethod
    def from_interval_domain(cls, interval=[0, 1], nx=10):
        node = bm.linspace(interval[0], interval[1], nx+1, dtype=bm.float64)
        c0 = bm.arange(0,nx)
        c1 = bm.arange(1,nx+1)
        cell = bm.stack([c0 , c1] , axis=1)
        return cls(node, cell)
    
    @classmethod
    def from_mesh_boundary(cls, mesh):
        if bm.backend_name == 'jax':
            raise NameError("refine currently does not support JAX ")
        assert mesh.top_dimension() == 2
        itype = mesh.itype
        is_bd_node = mesh.boundary_node_flag()
        is_bd_face = mesh.boundary_face_flag()
        node = mesh.entity('node', index=is_bd_node)
        face = mesh.entity('face', index=is_bd_face)
        NN = mesh.number_of_nodes()
        NN_bd = node.shape[0]

        I = bm.zeros((NN, ), dtype=itype)
        I[is_bd_node] = bm.arange(NN_bd, dtype=itype)
        face2bdnode = I[face]
        return cls(node=node, cell=face2bdnode)

    @classmethod
    def from_circle_boundary(cls, center=(0, 0), radius=1.0, n=10):
        dt = 2*bm.pi/n
        theta  = bm.arange(0, 2*bm.pi, dt)

        n0 = radius*bm.cos(theta) + center[0]
        n1 = radius*bm.sin(theta) + center[1]
        node = bm.stack([n0,n1] , axis=1)
        c0 = bm.arange(n)
        c1 = bm.concatenate((bm.arange(1,n),[0]))
        cell = bm.stack([c0,c1] , axis = 1)

        return cls(node, cell)
    


'''''
    def entity(self, etype: Union[int, str], index:Index = _S) -> TensorLike:
        """
        @brief Get entities.

        @param etype: Type of entities. Accept dimension or name.
        @param index: Index for entities.

        @return: A tensor representing the entities in this mesh.
        """
        TD = 1
        GD = self.geo_dimension()
        if etype in {'cell', TD}:
            return self.cell[index]
        elif etype in {'edge', 1}:
            return self.edge[index]
        elif etype in {'node', 0}:
            return self.node[index]
        elif etype in {'face', TD-1}: # Try 'face' in the last
            return self.face[index]
        raise ValueError(f"Invalid etype '{etype}'.")


    def geo_dimension(self) -> int:
        node = self.node
        if node is None:
            raise RuntimeError('Can not get the geometrical dimension as the node '
                               'has not been assigned.')
        return node.shape[-1]
    
    def multi_index_matrix(self, p: int, etype: int) -> TensorLike:
        return bm.multi_index_matrix(p, etype, dtype=self.itype)
    
    def edge_length(self, index: Index=_S, out=None) -> TensorLike:
        edge = self.entity(1, index=index)
        return bm.edge_length(edge, self.node, out=out)
    
    def edge_normal(self, index: Index=_S, normalize: bool=False, out=None) -> TensorLike:
        edge = self.entity(1, index=index)
        return bm.edge_normal(edge, self.node, normalize=normalize, out=out)
    
    def edge_unit_normal(self, index: Index=_S, out=None) -> TensorLike:
        return self.edge_normal(index=index, normalize=True, out=out)
    
    def edge_tangent(self, index: Index=_S,unit=False, *, out=None) -> TensorLike:
        edge = self.entity(1, index=index)
        return bm.edge_tangent(edge, self.node, unit=unit, out=out)
    
    def edge_to_ipoint(self, p: int, index: Index=_S) -> TensorLike:
        """Get the relationship between edges and integration points."""
        NN = self.number_of_nodes()
        NE = self.number_of_edges()
        edges = self.edge[index]
        kwargs = {'dtype': edges.dtype}
        indices = bm.arange(NE, **kwargs)[index]
        return bm.concatenate([
            edges[:, 0].reshape(-1, 1),
            (p-1) * indices.reshape(-1, 1) + bm.arange(0, p-1, **kwargs) + NN,
            edges[:, 1].reshape(-1, 1),
        ], axis=-1)
    
    #counters
    def count(self, etype: Union[int, str]) -> int:
        """Return the number of entities of the given type."""
        entity = self.entity(etype)

        if entity is None:
            logger.info(f'count: entity {etype} is not found and 0 is returned.')
            return 0

        if hasattr(entity, 'location'):
            return entity.location.shape[0] - 1
        else:
            return entity.shape[0]

    def number_of_nodes(self): return self.count('node')
    def number_of_edges(self): return self.count('edge')
    def number_of_faces(self): return self.count('face')
    def number_of_cells(self): return self.count('cell')
    
    def _nv_entity(self, etype: Union[int, str]) -> TensorLike:
        entity = self.entity(etype)
        if hasattr(entity, 'location'):
            loc = entity.location
            return loc[1:] - loc[:-1]
        else:
            return bm.tensor((entity.shape[-1],), dtype=self.itype)

    def number_of_vertices_of_cells(self): return self._nv_entity('cell')
    def number_of_vertices_of_faces(self): return self._nv_entity('face')
    def number_of_vertices_of_edges(self): return self._nv_entity('edge')
    number_of_nodes_of_cells = number_of_vertices_of_cells
    number_of_edges_of_cells: _int_func = lambda self: self.localEdge.shape[0]
    number_of_faces_of_cells: _int_func = lambda self: self.localFace.shape[0]

    def top_dimension(self):
        return self.TD

    # SimpleXMesh
    # ipoints
    def number_of_local_ipoints(self, p: int, iptype: Union[int, str]='cell'):
        if isinstance(iptype, str):
            iptype = estr2dim(self, iptype)
        return bm.simplex_ldof(p, iptype)

    def number_of_global_ipoints(self, p: int):
        nums = [self.entity(i).shape[0] for i in range(self.TD+1)]
        return bm.simplex_gdof(p, nums)

    # shape function
    def shape_function(self, bcs: TensorLike, p: int=1, *, index: Index=_S,
                       variables: str='u', mi: Optional[TensorLike]=None) -> TensorLike:
        TD = bcs.shape[-1] - 1
        if mi is None:
            mi = bm.multi_index_matrix(p, TD, dtype=self.itype)
        phi = bm.simplex_shape_function(bcs, p, mi)
        if variables == 'u':
            return phi
        elif variables == 'x':
            return phi[None, ...]
        else:
            raise ValueError("Variables type is expected to be 'u' or 'x', "
                             f"but got '{variables}'.")

    def grad_shape_function(self, bcs: TensorLike, p: int=1, *, index: Index=_S,
                            variables: str='u', mi: Optional[TensorLike]=None) -> TensorLike:
        TD = bcs.shape[-1] - 1
        if mi is None:
            mi = bm.multi_index_matrix(p, TD, dtype=self.itype)
        R = bm.simplex_grad_shape_function(bcs, p, mi) # (NQ, ldof, bc)
        if variables == 'u':
            return R
        elif variables == 'x':
            Dlambda = self.grad_lambda(index=index)
            gphi = bm.einsum('...bm, qjb -> ...qjm', Dlambda, R) # (NC, NQ, ldof, dim)
            # NOTE: the subscript 'q': NQ, 'm': dim, 'j': ldof, 'b': bc, '...': cell
            return gphi
        else:
            raise ValueError("Variables type is expected to be 'u' or 'x', "
                             f"but got '{variables}'.")

    # entity
    def entity_barycenter(self, etype: Union[int, str], index: Index = _S) -> TensorLike:
        node = self.entity('node')
        if etype in ('node', 0):
            return node if index is None else node[index]
        entity = self.entity(etype, index)
        return bm.barycenter(entity, node)

    def bc_to_point(self, bcs: Union[TensorLike, Sequence[TensorLike]],
                    etype: Union[int, str]='cell', index: Index=_S) -> TensorLike:
        """Convert barycenter coordinate points to cartesian coordinate points
        on mesh entities.
        """
        node = self.entity('node')
        entity = self.entity(etype, index)
        order = getattr(entity, 'bc_order', None)
        return bm.bc_to_points(bcs, node, entity)
    

    # 1D data_structure

    def cell_to_node(self, index: Index = _S) -> TensorLike:
        return self.entity('cell', index)

    def face_to_node(self, index: Index = _S) -> TensorLike:
        return self.entity('face', index)

    def edge_to_node(self, index: Index = _S) -> TensorLike:
        return self.entity('edge', index)

    def cell_to_edge(self, index: Index = _S) -> TensorLike:
        NC = self.number_of_cells()
        return bm.arange(NC,dtype=self.itype)[index].reshape(-1,1)
    
    def edge_to_cell(self, index: Index = _S) -> TensorLike:
        return self.cell_to_edge(index)
    
    def cell_to_face(self, index: Index = _S) -> TensorLike:
        return self.entity('cell', index)
    
    def face_to_cell(self, index: Index = _S) -> TensorLike:
        cell = self.cell
        NF = self.number_of_faces()
        NC = self.number_of_cells()
        NFC = self.number_of_faces_of_cells()

        totalface = cell.reshape(-1,1)

        _,i0,j = bm.unique(totalface , return_index=True 
                           ,return_inverse= True , axis = 0)
        i1 = bm.zeros(NF, dtype=bm.int_)
        b = bm.arange(NFC*NC , dtype= bm.int_)

        if bm.backend_name == 'jax':
            i1 = i1.at(j).set(b)
        else:
            i1[j] = b

        face2cell = bm.stack([i0//NFC , i1//NFC , i0%NFC , i1%NFC] , axis= -1)

        return face2cell[index]
    
    def face_to_edge(self, index: Index = _S) -> TensorLike:
        return self.face_to_cell(index)
    
    # boundary flag
    def boundary_face_flag(self) -> TensorLike:
        """Return a boolean tensor indicating the boundary faces.

        Returns:
            Tensor: boundary face flag.
        """
        return self.face_to_cell[:, 0] == self.face_to_cell[:, 1]
    
    def boundary_node_flag(self) -> TensorLike:
        """Return a boolean tensor indicating the boundary nodes.

        Returns:
            Tensor: boundary face flag.
        """
        return self.boundary_face_flag()

    def boundary_cell_flag(self) -> TensorLike:
        """Return a boolean tensor indicating the boundary cells.

        Returns:
            Tensor: boundary cell flag.
        """
        NC = self.number_of_cells()
        face2cell = self.face_to_cell()
        is_bd_face = self.boundary_face_flag()
        is_bd_cell = bm.zeros((NC, ), dtype=bm.bool_)
        is_bd_cell[face2cell[is_bd_face, 0]] = True
        return is_bd_cell
    
    def boundary_edge_flag(self)-> TensorLike:
        """Return a boolean tensor indicating the boundary edges.

        Returns:
            Tensor: boundary cell flag.
        """
        return self.boundary_cell_flag()
    
    def total_face(self) -> TensorLike:
        cell = self.entity(self.TD)
        local_face = self.localFace
        NVF = local_face.shape[-1]
        total_face = cell[..., local_face].reshape(-1, NVF)
        return total_face
    
    def is_homogeneous(self, etype: Union[int, str]='cell') -> bool:
        """Return True if the mesh entity is homogeneous.

        Returns:
            bool: Homogeneous indicator.
        """
        entity = self.entity(etype)
        if entity is None:
            raise RuntimeError(f'{etype} is not found.')
        return entity.ndim == 2
    
    def construct(self):
        if not self.is_homogeneous():
            raise RuntimeError('Can not construct for a non-homogeneous mesh.')

        NN = self.number_of_nodes()
        NC = self.number_of_cells()
        NFC = self.number_of_faces_of_cells()

        totalFace = self.total_face()
        _, i0, j = bm.unique(
            bm.sort(totalFace, axis=1),
            return_index=True,
            return_inverse=True,
            axis=0
        )
        self.face = totalFace[i0, :] # this also adds the edge in 2-d meshes
        self.edge = self.cell
        NF = i0.shape[0]

        i1 = bm.zeros(NF, dtype=i0.dtype)
        b = bm.arange(0, NFC*NC, dtype=i0.dtype)
        if bm.backend_name == 'jax':
            i1 = i1.at[j].set(b)
        else:
            i1[j] = b 

        self.cell2face = j.reshape(NC, NFC)

        self.face2cell = bm.stack([i0//NFC, i1//NFC, i0%NFC, i1%NFC], axis=-1)


        logger.info(f"Mesh toplogy relation constructed, with {NC} cells, {NF} "
                    f"faces, {NN} nodes "
                    f"on device ?")


IntervalMesh.set_ploter('1d')
'''<|MERGE_RESOLUTION|>--- conflicted
+++ resolved
@@ -47,11 +47,7 @@
 
         self.construct()
         self.face2cell = self.face_to_cell()
-<<<<<<< HEAD
-        self.cell2edge = self.cell_to_edge()
-=======
-
->>>>>>> 810f21e8
+
 
 
 
