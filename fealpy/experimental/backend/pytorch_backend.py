--- conflicted
+++ resolved
@@ -108,21 +108,18 @@
 
     ### Other methods ###
     @staticmethod
-<<<<<<< HEAD
     def unique(self, a, return_index=False, return_inverse=False, return_counts=False, axis=0, **kwargs):
         b = torch.unique(a,
                 return_inverse=return_inverse,
                 return_counts=return_counts,
-=======
     def unique(a, return_index=False, return_inverse=False, return_counts=False, axis=0, **kwargs):
         """
         unique(input, sorted=True, return_inverse=False, return_counts=False, dim=None) -> Tuple[Tensor, Tensor, Tensor]
         """
-        b, inverse, counts = torch.unique(a, return_inverse=True, 
+        b, inverse, counts = torch.unique(a, return_inverse=True,
                 return_counts=True,
->>>>>>> 218958e2
                 dim=axis, **kwargs)
-        any_return = return_index or return_inverse or return_counts 
+        any_return = return_index or return_inverse or return_counts
         if any_return:
             result = (b, )
         else:
@@ -140,7 +137,7 @@
         if return_counts:
             result += (counts, )
 
-        return result 
+        return result
 
     @staticmethod
     def sort(a, axis=0, **kwargs):
