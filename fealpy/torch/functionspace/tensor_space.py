--- conflicted
+++ resolved
@@ -14,16 +14,13 @@
         self.shape = Size(shape)
         self.dof_last = dof_last
 
-<<<<<<< HEAD
-        self.mesh = scalar_space.mesh
         self.ftype = self.mesh.ftype
         self.itype = self.mesh.itype
         self.device = scalar_space.device
-=======
+        
     @property
     def mesh(self):
         return self.scalar_space.mesh
->>>>>>> cb3e18bb
 
     @property
     def dof_numel(self) -> int:
