
import numpy as np
from types import ModuleType
from scipy.sparse import coo_matrix, csr_matrix
from scipy.sparse.linalg import spsolve
from .Mesh2d import Mesh2d
from .StructureMesh2dDataStructure import StructureMesh2dDataStructure

from ..geometry import project


class UniformMesh2d(Mesh2d):
    """
    @brief 二维 x 和 y 方向均匀离散的结构网格
    """
    def __init__(self, extent, 
            h=(1.0, 1.0), origin=(0.0, 0.0),
            itype=np.int_, ftype=np.float64):
        self.extent = extent
        self.h = h 
        self.origin = origin

<<<<<<< HEAD
        nx = extent[1] - extent[0]
        ny = extent[3] - extent[2]
        self.ds = StructureMesh2dDataStructure(nx, ny, itype=itype)
=======
        self.nx = self.extent[1] - self.extent[0]
        self.ny = self.extent[3] - self.extent[2]
        self.NC = self.nx * self.ny
        self.NN = (self.nx + 1) * (self.ny + 1)
        self.ds = StructureMesh2dDataStructure(self.nx, self.ny, itype=itype)
>>>>>>> 169bbaf8

        self.itype = itype 
        self.ftype = ftype 
        self.meshtype = 'UniformMesh2d'

    def uniform_refine(self, n=1, returnim=False):
        if returnim:
            nodeImatrix = []
        for i in range(n):
            print('h1', self.h[0])
            self.extent = [i * 2 for i in self.extent]
            self.h = [i / 2 for i in self.h]
            self.nx = self.extent[1] - self.extent[0]
            self.ny = self.extent[3] - self.extent[2]

            self.NC = self.nx * self.ny
            self.NN = (self.nx + 1) * (self.ny + 1)
            self.ds = StructureMesh2dDataStructure(self.nx, self.ny, itype=self.itype)

            if returnim:
                A = self.interpolation_matrix()
                nodeImatrix.append(A)

        if returnim:
            return nodeImatrix

    def geo_dimension(self):
        return 2

    def top_dimension(self):
        return 2

    @property
    def node(self):
        GD = self.geo_dimension()
        nx = self.ds.nx
        ny = self.ds.ny
        box = [self.origin[0], self.origin[0] + nx * self.h[0],
               self.origin[1], self.origin[1] + ny * self.h[1]]
        node = np.zeros((nx + 1, ny + 1, GD), dtype=self.ftype)
        node[..., 0], node[..., 1] = np.mgrid[
                                     box[0]:box[1]:complex(0, nx + 1),
                                     box[2]:box[3]:complex(0, ny + 1)]
        return node

    def entity_barycenter(self, etype=2):
        """
        @brief 
        """
        GD = self.geo_dimension()
        nx = self.ds.nx
        ny = self.ds.ny
        if etype in {'cell', 2}:
            box = [self.origin[0] + self.h[0]/2, self.origin[0] + (nx-1)*self.h[0], 
                   self.origin[1] + self.h[1]/2, self.origin[1] + (ny-1)*self.h[1]]
            bc = np.zeros((nx, ny, 2), dtype=self.ftype)
            bc[..., 0], bc[..., 1] = np.mgrid[
                    box[0]:box[1]:complex(0, nx),
                    box[2]:box[3]:complex(0, ny)]
            return bc
        elif etype in {'edge', 'face', 1}:

            box = [self.origin[0] + self.h[0]/2, self.origin[0] + (nx-1)*self.h[0],
                   self.origin[1],               self.origin[1] + ny*self.h[1]]
            xbc = np.zeros((nx, ny+1, 2), dtype=self.ftype)
            xbc[..., 0], xbc[..., 1] = np.mgrid[
                    box[0]:box[1]:complex(0, nx),
                    box[2]:box[3]:complex(0, ny+1)]

            box = [self.origin[0],               self.origin[0] + nx*self.h[0],
                   self.origin[1] + self.h[1]/2, self.origin[1] + (ny-1)*self.h[1]]
            ybc = np.zeros((nx+1, ny, 2), dtype=self.ftype)
            ybc[..., 0], ybc[..., 1] = np.mgrid[
                    box[0]:box[1]:complex(0, nx+1),
                    box[2]:box[3]:complex(0, ny)]
            return xbc, ybc 

        elif etype in {'edgex'}:
            box = [self.origin[0] + self.h[0]/2, self.origin[0] + (nx-1)*self.h[0],
                   self.origin[1],               self.origin[1] + ny*self.h[1]]
            bc = np.zeros((nx, ny+1, 2), dtype=self.ftype)
            bc[..., 0], bc[..., 1] = np.mgrid[
                    box[0]:box[1]:complex(0, nx),
                    box[2]:box[3]:complex(0, ny+1)]
            return bc

        elif etype in {'edgey'}:
            box = [self.origin[0],               self.origin[0] + nx*self.h[0],
                   self.origin[1] + self.h[1]/2, self.origin[1] + (ny-1)*self.h[1]]
            bc = np.zeros((nx+1, ny, 2), dtype=self.ftype)
            bc[..., 0], bc[..., 1] = np.mgrid[
                    box[0]:box[1]:complex(0, nx+1),
                    box[2]:box[3]:complex(0, ny)]
            return bc
        elif etype in {'node', 0}:
            return node
        else:
            raise ValueError('the entity type `{}` is not correct!'.format(etype))

    def error(self, h, nx, ny, u, uh):
        """
        @brief 计算真解在网格点处与数值解的误差

        @param[in] u
        @param[in] uh
        """
        e = u - uh

        emax = np.max(np.abs(e))
        e0 = np.sqrt(h ** 2 * np.sum(e ** 2))

        el2 = np.sqrt(1 / ((nx - 1) * (ny - 1)) * np.sum(e ** 2))

        return emax, e0, el2

    def cell_area(self):
        """
        @brief 返回单元的面积，注意这里只返回一个值（因为所有单元面积相同）
        """
        return self.h[0]*self.h[1]

    def edge_length(self, index=np.s_[:]):
        """
        @brief 返回边长，注意这里返回两个值，一个 x 方向，一个 y 方向
        """
        return self.h

    def function(self, etype='node', dtype=None, ex=0):
        """
        @brief 返回定义在节点、网格边、或者网格单元上离散函数（数组），元素取值为0

        @param[in] ex 非负整数，把离散函数向外扩展一定宽度  
        """

        nx = self.ds.nx
        ny = self.ds.ny
        dtype = self.ftype if dtype is None else dtype
        if etype in {'node', 0}:
            uh = np.zeros((nx+1+2*ex, ny+1+2*ex), dtype=dtype)
        elif etype in {'edge', 1}:
            ex = np.zeros((nx, ny+1), dtype=dtype)
            ey = np.zeros((nx+1, ny), dtype=dtype)
            uh = (ex, ey)
        elif etype in {'edgex'}:
            uh = np.zeros((nx, ny+1), dtype=dtype)
        elif etype in {'edgey'}:
            uh = np.zeros((nx+1, ny), dtype=dtype)
        elif etype in {'cell', 2}:
            uh = np.zeros((nx+2*ex, ny+2*ex), dtype=dtype)
        else:
            raise ValueError('the entity `{}` is not correct!'.format(entity)) 

        return uh

    def data_edge_to_cell(self, Ex, Ey):
        """
        @brief 把定义在边上的数组转换到单元上
        """
        dx = self.function(etype='cell')
        dy = self.function(etype='cell')

        dx[:] = (Ex[:, :-1] + Ex[:, 1:])/2.0
        dy[:] = (Ey[:-1, :] + Ey[1:, :])/2.0

        return dx, dy

    def function_remap(self, tmesh, p=2):
        """
        @brief 获取结构三角形和结构四边形网格上的自由度映射关系

        @example 
        phi.flat[idxMap] = uh
        """
        nx = self.ds.nx
        ny = self.ds.ny

        NN = self.number_of_nodes()
        idxMap = np.arange(NN)

        idx = np.arange(0, nx*(ny+1), 2*(ny+1)).reshape(-1, 1) + np.arange(0,
                ny+1, 2)
        idxMap[idx] = range(tmesh.number_of_nodes())

        return idxMap

    def mass_matrix(self):
        h = self.h
        Mc = np.array([[4., 2., 2., 1.],
                       [2., 4., 1., 2.],
                       [2., 1., 4., 2.],
                       [1., 2., 2., 4.]], dtype=np.float_)*h[0]*h[1]/36
        cell2node = self.entity('cell')
        NN = self.number_of_nodes()
        NC = self.number_of_cells()

        data = np.broadcast_to(Mc, (NC, 4, 4))
        I = np.broadcast_to(cell2node[..., None], (NC, 4, 4))
        J = np.broadcast_to(cell2node[:, None, :], (NC, 4, 4))
        M = csr_matrix((data.flat, (I.flat, J.flat)), shape=(NN, NN))
        return M

    def stiff_matrix(self):
        h = self.h
        S0c = np.array([[ 2.,  1., -2., -1.],
                        [ 1.,  2., -1., -2.],
                        [-2., -1.,  2.,  1.],
                        [-1., -2.,  1.,  2.]], dtype=np.float_)*h[1]/h[0]/6
        S1c = np.array([[ 2., -2.,  1., -1.],
                        [-2.,  2., -1.,  1.],
                        [ 1., -1.,  2., -2.],
                        [-1.,  1., -2.,  2.]], dtype=np.float_)*h[0]/h[1]/6
        Sc = S0c + S1c
        cell2node = self.entity('cell')
        NN = self.number_of_nodes()
        NC = self.number_of_cells()

        data = np.broadcast_to(Sc, (NC, 4, 4))
        I = np.broadcast_to(cell2node[..., None], (NC, 4, 4))
        J = np.broadcast_to(cell2node[:, None, :], (NC, 4, 4))
        S = csr_matrix((data.flat, (I.flat, J.flat)), shape=(NN, NN))
        return S

    def nabla_2_matrix(self):
        h = self.h
        N2c = np.array([[ 1., -1., -1.,  1.],
                        [-1.,  1.,  1., -1.],
                        [-1.,  1.,  1., -1.],
                        [ 1., -1., -1.,  1.]], dtype=np.float_)*4/(h[1]*h[0])
        cell2node = self.entity('cell')
        NN = self.number_of_nodes()
        NC = self.number_of_cells()

        data = np.broadcast_to(N2c, (NC, 4, 4))
        I = np.broadcast_to(cell2node[..., None], (NC, 4, 4))
        J = np.broadcast_to(cell2node[:, None, :], (NC, 4, 4))
        N2 = csr_matrix((data.flat, (I.flat, J.flat)), shape=(NN, NN))
        return N2

    def nabla_jump_matrix(self):
        h, nx, ny = self.h, self.ds.nx, self.ds.ny
        NN = self.number_of_nodes()
        NC = self.number_of_cells()

        Jumpe = np.array([[ 2.,  1., -4., -2.,  2.,  1.],
                          [ 1.,  2., -2., -4.,  1.,  2.],
                          [-4., -2.,  8.,  4., -4., -2.],
                          [-2., -4.,  4.,  8., -2., -4.],
                          [ 2.,  1., -4., -2.,  2.,  1.],
                          [ 1.,  2., -2., -4.,  1.,  2.]])*(h[1]/h[0]/h[0]/6)
        edge = self.entity('edge')
        edgex = edge[:nx*(ny+1)].reshape(nx, ny+1, 2)
        edgey = edge[nx*(ny+1):].reshape(nx+1, ny, 2)

        edgey2dof = np.zeros([nx-1, ny, 6], dtype=np.int_)
        edgey2dof[..., 0:2] = edgey[1:-1]-ny-1
        edgey2dof[..., 2:4] = edgey[1:-1]
        edgey2dof[..., 4:6] = edgey[1:-1]+ny+1

        data = np.broadcast_to(Jumpe, (nx-1, ny, 6, 6))
        I = np.broadcast_to(edgey2dof[..., None], data.shape)
        J = np.broadcast_to(edgey2dof[..., None, :], data.shape)
        Jump = csr_matrix((data.flat, (I.flat, J.flat)), shape=(NN, NN))

        edgex2dof = np.zeros([nx, ny-1, 6], dtype=np.int_)
        edgex2dof[..., 0:2] = edgex[:, 1:-1]-1
        edgex2dof[..., 2:4] = edgex[:, 1:-1]
        edgex2dof[..., 4:6] = edgex[:, 1:-1]+1

        data = np.broadcast_to(Jumpe, (nx, ny-1, 6, 6))
        I = np.broadcast_to(edgex2dof[..., None], data.shape)
        J = np.broadcast_to(edgex2dof[..., None, :], data.shape)
        Jump += csr_matrix((data.flat, (I.flat, J.flat)), shape=(NN, NN))
        return Jump

    def source_vector(self, f):
        cellarea = self.cell_area()
        cell2node = self.entity('cell')
        cellbar = self.entity_barycenter('cell')

        NN = self.number_of_nodes()
        NC = self.number_of_cells()

        node = self.entity('node')
        cell = self.entity('cell')

        #fval = f(node[cell])*cellarea/4 # (NC, )

        fval = f(cellbar).reshape(-1) # (NC, )
        fval = fval*cellarea/4
        fval = np.broadcast_to(fval[:, None], (NC, 4))

        F = np.zeros(NN, dtype=np.float_)
        np.add.at(F, cell2node, fval)
        return F

    def value(self, p, f):
        """
        @brief 根据已知网格节点上的值，构造函数，求出非网格节点处的值

        f: (nx+1, ny+1)
        """
        nx = self.ds.nx
        ny = self.ds.ny
        box = [self.origin[0], self.origin[0] + nx*self.h[0], 
               self.origin[1], self.origin[1] + ny*self.h[1]]

        hx = self.h[0]
        hy = self.h[1]       
        
        i, j = self.cell_location(p)
        i[i==nx] = i[i==nx]-1
        j[j==ny] =j[j==ny]-1
        x0 = i*hx+box[0]
        y0 = j*hy+box[2]
        a = (p[...,0]-x0)/hx
        b = (p[...,1]-y0)/hy
        c = (x0+hx-p[...,0])/hx
        d = (y0+hy-p[...,1])/hy
        F = f[i,j]*(1-a)*(1-b)\
          + f[i+1,j]*(1-c)*(1-b)\
          + f[i,j+1]*(1-a)*(1-d)\
          + f[i+1,j+1]*(1-c)*(1-d)
        return F
        

    def interpolation(self, f, intertype='node'):
        nx = self.ds.nx
        ny = self.ds.ny
        node = self.node
        if intertype == 'node':
            F = f(node)
        elif intertype == 'edge':
            xbc, ybc = self.entity_barycenter('edge')
            F = f(xbc), f(ybc)
        elif intertype == 'edgex':
            xbc = self.entity_barycenter('edgex')
            F = f(xbc)
        elif intertype == 'edgey':
            ybc = self.entity_barycenter('edgey')
            F = f(ybc)
        elif intertype == 'cell':
            bc = self.entity_barycenter('cell')
            F = f(bc)
        return F

    def gradient(self, f, order=1):
        """
        @brief 求网格函数 f 的梯度
        """
        hx = self.h[0]
        hy = self.h[1]
        fx, fy = np.gradient(f, hx, hy, edge_order=order)
        return fx, fy
        
    def div(self, f_x, f_y, order=1):
        """
        @brief 求向量网格函数 (fx, fy) 的散度
        """

        hx = self.h[0]
        hy = self.h[1]
        f_xx,f_xy = np.gradient(f_x, hx, edge_order=order)
        f_yx,f_yy = np.gradient(f_y, hy, edge_order=order)
        return fxx + fyy

    def laplace(self, f, order=1):
        hx = self.h[0]
        hy = self.h[1]
        fx, fy = np.gradient(f, hx, hy, edge_order=order)
        fxx,fxy = np.gradient(fx, hx, edge_order=order)
        fyx,fyy = np.gradient(fy, hy, edge_order=order)
        return fxx + fyy 

    def laplace_operator(self):
        """
        @brief 构造笛卡尔网格上的 Laplace 离散算子，其中 x 方向和 y
        方向都均匀剖分，但步长可以不一样
        """

        n0 = self.ds.nx + 1
        n1 = self.ds.ny + 1
        cx = 1/(self.hx**2)
        cy = 1/(self.hy**2)
        NN = self.number_of_nodes()
        k = np.arange(NN).reshape(n0, n1)

        A = diags([2*(cx+cy)], [0], shape=(NN, NN), format='coo')

        val = np.broadcast_to(-cx, (NN-n1, ))
        I = k[1:, :].flat
        J = k[0:-1, :].flat
        A += coo_matrix((val, (I, J)), shape=(NN, NN), dtype=self.ftype)
        A += coo_matrix((val, (J, I)), shape=(NN, NN), dtype=self.ftype)

        val = np.broadcast_to(-cy, (NN-n0, ))
        I = k[:, 1:].flat
        J = k[:, 0:-1].flat
        A += coo_matrix((val, (I, J)), shape=(NN, NN), dtype=self.ftype)
        A += coo_matrix((val, (J, I)), shape=(NN, NN), dtype=self.ftype)

        return A.tocsr()

    def show_function(self, plot, uh, cmap='jet'):
        """
        @brief 显示一个定义在网格节点上的函数
        """
        if isinstance(plot, ModuleType):
            fig = plot.figure()
            axes = fig.add_subplot(111, projection='3d')
        else:
            axes = plot
        node = self.node
        return axes.plot_surface(node[..., 0], node[..., 1], uh, cmap=cmap)


    def show_animation(self, 
            fig, axes, box, init, forward, 
            fname='test.mp4',
            fargs=None, frames=1000, lw=2, interval=50):
        import matplotlib.animation as animation

        data = init(axes)
        def func(n, *fargs):
            Ez, t = forward(n)
            data.set_array(Ez)
            s = "frame=%05d, time=%0.8f"%(n, t)
            print(s)
            axes.set_title(s)
            axes.set_aspect('equal')
            #fig.colorbar(data)
            return data 

        ani = animation.FuncAnimation(fig, func, frames=frames, interval=interval)
        ani.save(fname)


    def cell_location(self, p):
        """
        @brief 给定一组点，确定所有点所在的单元

        """
        hx = self.h[0]
        hy = self.h[1]
        nx = self.ds.nx
        ny = self.ds.ny

        v = p - np.array(self.origin, dtype=self.ftype)
        n0 = v[..., 0]//hx
        n1 = v[..., 1]//hy

        return n0.astype('int64'), n1.astype('int64')

    def to_vtk_file(self, filename, celldata=None, nodedata=None):
        """


        """
        from pyevtk.hl import gridToVTK

        nx = self.ds.nx
        ny = self.ds.ny
        box = [self.origin[0], self.origin[0] + nx*self.h[0], 
               self.origin[1], self.origin[1] + ny*self.h[1]]
	
        x = np.linspace(box[0], box[1], nx+1)
        y = np.linspace(box[2], box[3], ny+1)
        z = np.zeros(1)
        gridToVTK(filename, x, y, z, cellData=celldata, pointData=nodedata)

        return filename

    def fast_sweeping_method(self, phi0):
    	"""
        @brief 均匀网格上的 fast sweeping method
        @param[in] phi 是一个离散的水平集函数

        @note 注意，我们这里假设 x 和 y 方向剖分的段数相等
    	"""
    	m = 2
    	nx = self.ds.nx
    	ny = self.ds.ny
    	k = nx/ny
    	ns = ny
    	h = self.h[0]
    	
    	phi = self.function(ex=1)
    	isNearNode = self.function(dtype=np.bool_, ex=1)
    	
    	# 把水平集函数转化为离散的网格函数
    	node = self.entity('node')
    	phi[1:-1, 1:-1] = phi0
    	sign = np.sign(phi[1:-1, 1:-1])
    	
    	# 标记界面附近的点
    	isNearNode[1:-1, 1:-1] = np.abs(phi[1:-1, 1:-1]) < 2*h
    	lsfun = UniformMesh2dFunction(self, phi[1:-1, 1:-1])
    	_, d = lsfun.project(node[isNearNode[1:-1, 1:-1]])
    	phi[isNearNode] = np.abs(d) #界面附近的点用精确值
    	phi[~isNearNode] = m  # 其它点用一个比较大的值
    	
    	
    	
    	a = np.zeros(ns+1, dtype=np.float64)
    	b = np.zeros(ns+1, dtype=np.float64)
    	c = np.zeros(ns+1, dtype=np.float64)
    	d = np.zeros(int(k*ns+1), dtype=np.float64)
    	e = np.zeros(int(k*ns+1), dtype=np.float64)
    	f = np.zeros(int(k*ns+1), dtype=np.float64)
    	
    	
    	n = 0
    	for i in range(1, int(k*ns+2)):
    	    a[:] = np.minimum(phi[i-1, 1:-1], phi[i+1, 1:-1])
    	    b[:] = np.minimum(phi[i, 0:ns+1], phi[i, 2:])
    	    flag = np.abs(a-b) >= h
    	    c[flag] = np.minimum(a[flag], b[flag]) + h
    	    c[~flag] = (a[~flag] + b[~flag] + np.sqrt(2*h*h - (a[~flag] - b[~flag])**2))/2
    	    phi[i, 1:-1] = np.minimum(c, phi[i, 1:-1])
    	    n += 1
    	    
    	    
    	for i in range(int(k*ns+1), 0, -1):
    	    a[:] = np.minimum(phi[i-1, 1:-1], phi[i+1, 1:-1])
    	    b[:] = np.minimum(phi[i, 0:ns+1], phi[i, 2:])
    	    flag = np.abs(a-b) >= h 
    	    c[flag] = np.minimum(a[flag], b[flag]) + h
    	    c[~flag] = (a[~flag] + b[~flag] + np.sqrt(2*h*h - (a[~flag] - b[~flag])**2))/2
    	    phi[i, 1:-1] = np.minimum(c, phi[i, 1:-1])
    	    n += 1
    	    
    	    
    	for j in range(1, ns+2):
    	    d[:] = np.minimum(phi[0:int(k*ns+1), j], phi[2:, j])
    	    e[:] = np.minimum(phi[1:-1, j-1], phi[1:-1, j+1])
    	    flag = np.abs(d-e) >= h 
    	    f[flag] = np.minimum(d[flag], e[flag]) + h
    	    f[~flag] = (d[~flag] + e[~flag] + np.sqrt(2*h*h - (d[~flag] - e[~flag])**2))/2
    	    phi[1:-1, j] = np.minimum(f, phi[1:-1, j])
    	    n += 1
    	    
    	    
    	for j in range(ns+1, 0, -1):
    	    d[:] = np.minimum(phi[0:int(k*ns+1), j], phi[2:, j])
    	    e[:] = np.minimum(phi[1:-1, j-1], phi[1:-1, j+1])
    	    flag = np.abs(d-e) >= h
    	    f[flag] = np.minimum(d[flag], e[flag]) + h
    	    f[~flag] = (d[~flag] + e[~flag] + np.sqrt(2*h*h - (d[~flag] - e[~flag])**2))/2
    	    phi[1:-1, j] = np.minimum(f, phi[1:-1, j])
    	    n += 1
    	    
    	return sign*phi[1:-1, 1:-1]
        
    
        
    
    def interpolation_with_sample_points(self, x, y, alpha=[10, 0.001, 0.01, 0.1]):
        '''!
        @brief 将 x, y 插值为网格函数
        @param x : 样本点
        @param y : 样本点的值
        '''
        h, origin, nx, ny = self.h, self.origin, self.ds.nx, self.ds.ny
        cell = self.entity('cell').reshape(nx, ny, 4)

        NS = len(x) 
        NN = self.number_of_nodes()

        Xp = (x-origin)/h # (NS, 2)
        cellIdx = Xp.astype(np.int_) # 样本点所在单元
        val = Xp - cellIdx 

        I = np.repeat(np.arange(NS), 4)
        J = cell[cellIdx[:, 0], cellIdx[:, 1]]
        data = np.zeros([NS, 4], dtype=np.float_)
        data[:, 0] = (1-val[:, 0])*(1-val[:, 1])
        data[:, 1] = (1-val[:, 0])*val[:, 1]
        data[:, 2] = val[:, 0]*val[:, 1]
        data[:, 3] = val[:, 0]*(1-val[:, 1])

        A = csr_matrix((data.flat, (I, J.flat)), (NS, NN), dtype=np.float_)
        B = self.stiff_matrix()
        C = self.nabla_2_matrix()
        D = self.nabla_jump_matrix()

        S = alpha[0]*A.T@A + alpha[1]*B + alpha[2]*C + alpha[3]*D
        F = alpha[0]*A.T@y
        f = spsolve(S, F).reshape(nx+1, ny+1)
        return UniformMesh2dFunction(self, f)
    def t2sidx(self):
        """
        @brief 已知结构三角形网格点的值，将其排列到结构四边形网格上
        @example a[s2tidx] = uh
        """
        snx = self.ds.nx
        sny = self.ds.ny
        idx1= np.arange(0,sny+1,2)+np.arange(0,(sny+1)*(snx+1),2*(sny+1)).reshape(-1,1)
        idx1 = idx1.flatten()
        a = np.array([1,sny+1,sny+2])
        b = np.arange(0,sny,2).reshape(-1,1)
        c = np.append(a+b,[(sny+1)*2-1])
        e = np.arange(0,(sny+1)*snx,2*(sny+1)).reshape(-1,1)
        idx2 = (e+c).flatten()
        idx3  = np.arange((sny+1)*snx+1,(snx+1)*(sny+1),2)
        idx = np.r_[idx1,idx2,idx3]
        return idx

    def  s2tidx(self):
    	"""
    	@brief 已知结构四边形网格点的值，将其排列到结构三角形网格上
    	@example a[s2tidx] = uh
    	"""
    	tnx = int(self.ds.nx/2)
    	tny = int(self.ds.ny/2)
    	a = np.arange(tny+1)
    	b = 3*np.arange(tny).reshape(-1,1)+(tnx+1)*(tny+1)
    	idx1 = np.zeros((tnx+1,2*tny+1))#sny+1
    	idx1[:,0::2] = a+np.arange(tnx+1).reshape(-1,1)*(tny+1)
    	idx1[:,1::2] = b.flatten()+np.arange(tnx+1).reshape(-1,1)*(2*tny+1+tny)
    	idx1[-1,1::2] = np.arange((2*tnx+1)*(2*tny+1)-tny,(2*tnx+1)*(2*tny+1))
    	c = np.array([(tnx+1)*(tny+1)+1,(tnx+1)*(tny+1)+2])
    	d = np.arange(tny)*3
    	d = 3*np.arange(tny).reshape(-1,1)+c
    	e = np.append(d.flatten(),[d.flatten()[-1]+1])
    	idx2 = np.arange(tnx).reshape(-1,1)*(2*tny+1+tny)+e
    	
    	idx = np.c_[idx1[:tnx],idx2]
    	idx = np.append(idx.flatten(),[idx1[-1,:]])
    	idx = idx.astype(int)
    	return idx
    	
    	
class UniformMesh2dFunction():
    def __init__(self, mesh, f):
        self.mesh = mesh # (nx+1, ny+1)
        self.f = f   # (nx+1, ny+1)
        self.fx, self.fy = mesh.gradient(f) 

    def __call__(self, p):
        mesh = self.mesh
        F = mesh.value(p, self.f)
        return F
    
    def value(self, p):
        mesh = self.mesh
        F = mesh.value(p, self.f)
        return F

    def gradient(self, p):
        mesh = self.mesh
        fx = self.fx
        fy = self.fy
        gf = np.zeros_like(p)
        gf[..., 0] = mesh.value(p, fx)
        gf[..., 1] = mesh.value(p, fy)
        return gf
        
    def project(self, p):
        """
        @brief 把曲线附近的点投影到曲线上
        """
        p, d = project(self, p, maxit=200, tol=1e-8, returnd=True)
        return p, d 

    @classmethod
    def from_sample_points(self, x, y, nx=10, ny=10):
        '''!
        @param x, y : 样本点和值
        '''
        minx, miny = np.min(x[..., 0]), np.min(x[..., 1])
        maxx, maxy = np.max(x[..., 0]), np.max(x[..., 1])

        h = np.array([(maxx-minx)/nx, (maxy-miny)/ny])
        mesh = UniformMesh2d([0, nx+1, 0, ny+1], h, np.array([minx, miny])) 
        return mesh.interpolation_with_sample_points(x, y)


<|MERGE_RESOLUTION|>--- conflicted
+++ resolved
@@ -20,17 +20,11 @@
         self.h = h 
         self.origin = origin
 
-<<<<<<< HEAD
-        nx = extent[1] - extent[0]
-        ny = extent[3] - extent[2]
-        self.ds = StructureMesh2dDataStructure(nx, ny, itype=itype)
-=======
         self.nx = self.extent[1] - self.extent[0]
         self.ny = self.extent[3] - self.extent[2]
         self.NC = self.nx * self.ny
         self.NN = (self.nx + 1) * (self.ny + 1)
         self.ds = StructureMesh2dDataStructure(self.nx, self.ny, itype=itype)
->>>>>>> 169bbaf8
 
         self.itype = itype 
         self.ftype = ftype 
