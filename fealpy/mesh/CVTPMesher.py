--- conflicted
+++ resolved
@@ -1,12 +1,8 @@
 import numpy as np
 from scipy.spatial import KDTree
 
-<<<<<<< HEAD
-=======
 from scipy.spatial import Voronoi
 
-
->>>>>>> 9422d5c0
 class CVTPMesher:
     def __init__(self, domain):
         """
@@ -18,12 +14,11 @@
 
     def meshing(self, refine=0, c=0.618, theta=100):
 
-        bnode, hedge2bnode = self.boundary_meshing(
-                refine=refine, c=c, theta=theta)
-        newNode = self.init_interior_nodes(bnode, hedge2bnode)
+        self.boundary_meshing(refine=refine, c=c, theta=theta)
+        self.init_interior_nodes()
         
 
-    def boundary_meshing(self, n=0, c=0.618, theta=100):
+    def uniform_boundary_meshing(self, n=0, c=0.618, theta=100):
         self.domain.boundary_uniform_refine(n=n)
         NN = self.domain.NV
         node = self.domain.vertices
@@ -98,33 +93,36 @@
         idxmap = np.zeros(NG, dtype=np.int)
         idxmap[isKeepNode] = range(isKeepNode.sum())
 
-        bnode = bnode[isKeepNode]
-        # cnode 要单独分离出来， idx 也要记录下来，后面的算法中可能要用到这些信
-        # 息
-        cnode = node[halfedge[idx, 0]] -v2
-        hedge2bnode = idxmap[index]
-        return bnode, cnode, hedge2bnode, idx
+        self.bnode = bnode[isKeepNode] # 
+        self.cnode = node[halfedge[idx, 0]] - v2 #
+        self.hedge2bnode = idxmap[index] # hedge2bnode[i]: the index of node in bnode
+        self.chedge = idx # the index of halfedge point on corner point
 
-
-    def init_interior_nodes(self, bnode, hedge2bnode):
+    def init_interior_nodes(self):
         
         node = self.domain.vertices
         halfedge = self.domain.halfedge
 
-        NB = bnode.shape[0]
+        NB = len(self.bnode)
+        NC = len(self.cnode)
+
         bnode2subdomain = np.zeros(NB, dtype=np.int)
-        bnode2subdomain[hedge2bnode] = halfedge[:, 1]
+        bnode2subdomain[self.hedge2bnode] = halfedge[:, 1]
 
         idx0 = halfedge[halfedge[:, 3], 0]
         idx1 = halfedge[:, 0]
         v = node[idx1] - node[idx0]
         h = np.sqrt(np.sum(v**2, axis=-1))
 
-        tree = KDTree(bnode)
+        if NC > 0:
+            bd = np.r_[self.bnode, self.cnode]
+        else:
+            bd = self.bnode
+        tree = KDTree(bd)
         c = 6*np.sqrt(3*(h[0]/2)*(h[0]/4)**3/2)
-
+        iNode = {}
         for index in filter(lambda x: x > 0, self.domain.subdomain):
-            p = bnode[bnode2subdomain == index]
+            p = self.bnode[bnode2subdomain == index]
             xmin = min(p[:, 0])
             xmax = max(p[:, 0])
             ymin = min(p[:, 1])
@@ -150,10 +148,11 @@
                     break
                 else:
                     start = end
+            iNode[index] = newNode
 
-        return newNode 
+        return iNode # the interior node on each subdomain
 
-    def Lloyd(self, bnode, newNode):
+    def Lloyd(self):
         
         NB = bnode.shape[0]
         node = np.append(bnode,newNode,axis = 0)
