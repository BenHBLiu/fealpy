
import numpy as np
from .TriangleMesh import TriangleMesh, TriangleMeshWithInfinityNode
from .QuadrangleMesh import QuadrangleMesh 
from .HexahedronMesh import HexahedronMesh 
from .PolygonMesh import PolygonMesh 

from .level_set_function import DistDomain2d, DistDomain3d
from .level_set_function import dcircle, drectangle
from .level_set_function import ddiff 
from .sizing_function import huniform
from .distmesh import DistMesh2d 



<<<<<<< HEAD
def squaremesh(x0, x1, y0, y1, r=3, dtype=np.float):
    node = np.array([[x0, y0], [x1, y0], [x1, y1], [x0, y1]], dtype=dtype)
    cell = np.array([[1, 2, 0], [3, 0, 2]], dtype=np.int)
    mesh = TriangleMesh(node, cell)
=======
def squaremesh(x0, x1, y0, y1, r=3):
    nodes = np.array([[x0, y0], [x1, y0], [x1, y1], [x0, y1]], dtype=np.float)
    cells = np.array([[1, 2, 0], [3, 0, 2]], dtype=np.int)
    mesh = TriangleMesh(nodes, cells)
>>>>>>> 4f4ab61a
    mesh.uniform_refine(r)
    return mesh 

def rectangledomainmesh(box, nx=10, ny=10, meshtype='tri'):
    N = (nx+1)*(ny+1)
    NC = nx*ny
    node = np.zeros((N,2))
    X, Y = np.mgrid[box[0]:box[1]:complex(0,nx+1), box[2]:box[3]:complex(0,ny+1)]
    node[:,0] = X.flatten()
    node[:,1] = Y.flatten()

    idx = np.arange(N).reshape(nx+1, ny+1)
    if meshtype=='tri':
        cell = np.zeros((2*NC, 3), dtype=np.int)
        cell[:NC, 0] = idx[1:,0:-1].flatten(order='F')
        cell[:NC, 1] = idx[1:,1:].flatten(order='F')
        cell[:NC, 2] = idx[0:-1, 0:-1].flatten(order='F')
        cell[NC:, 0] = idx[0:-1, 1:].flatten(order='F')
        cell[NC:, 1] = idx[0:-1, 0:-1].flatten(order='F')
        cell[NC:, 2] = idx[1:, 1:].flatten(order='F')
        return TriangleMesh(node, cell)
    elif meshtype == 'quad':
        cell = np.zeros((NC,4), dtype=np.int)
        cell[:,0] = idx[0:-1, 0:-1].flatten()
        cell[:,1] = idx[1:, 0:-1].flatten()
        cell[:,2] = idx[1:, 1:].flatten()
        cell[:,3] = idx[0:-1, 1:].flatten()
        return QuadrangleMesh(node, cell)
    elif meshtype == 'polygon':
        cell = np.zeros((NC,4), dtype=np.int)
        cell[:,0] = idx[0:-1, 0:-1].flatten()
        cell[:,1] = idx[1:, 0:-1].flatten()
        cell[:,2] = idx[1:, 1:].flatten()
        cell[:,3] = idx[0:-1, 1:].flatten()
        return PolygonMesh(node, cell)

def triangle(box, h, meshtype='tri'):
    from meshpy.triangle import MeshInfo, build
    mesh_info = MeshInfo()
    mesh_info.set_points([(box[0], box[2]), (box[1], box[2]), (box[1], box[3]), (box[0], box[3])])
    mesh_info.set_facets([[0,1], [1,2], [2,3], [3,0]])  
    mesh = build(mesh_info, max_volume=h**2)
    node = np.array(mesh.points, dtype=np.float)
    cell = np.array(mesh.elements, dtype=np.int)
    if meshtype is 'tri':
        return TriangleMesh(node, cell)
    elif meshtype is 'polygon':
        mesh = TriangleMeshWithInfinityNode(TriangleMesh(node, cell))
        pnode, pcell, pcellLocation = mesh.to_polygonmesh()
        return PolygonMesh(pnode, pcell, pcellLocation) 

def distmesh2d(fd, h0, bbox, pfix, meshtype='tri', dtype=np.float):
    fh = huniform
    domain = DistDomain2d(fd, fh, bbox, pfix)
    distmesh2d = DistMesh2d(domain, h0)
    distmesh2d.run()
    if meshtype is 'tri':
        return distmesh2d.mesh
    elif meshtype is 'polygon':
        mesh = TriangleMeshWithInfinityNode(distmesh2d.mesh)
        pnode, pcell, pcellLocation = mesh.to_polygonmesh()
        return PolygonMesh(pnode, pcell, pcellLocation) 

def unitcircledomainmesh(h0, meshtype='tri', dtype=np.float):
    fd = lambda p: dcircle(p,(0,0),1)
    fh = huniform
    bbox = [-1.2, 1.2, -1.2, 1.2]
    pfix = None 
    domain = DistDomain2d(fd, fh, bbox, pfix)
    distmesh2d = DistMesh2d(domain, h0)
    distmesh2d.run()
    if meshtype is 'tri':
        return distmesh2d.mesh
    elif meshtype is 'polygon':
        mesh = TriangleMeshWithInfinityNode(distmesh2d.mesh)
        pnode, pcell, pcellLocation = mesh.to_polygonmesh()
        return PolygonMesh(pnode, pcell, pcellLocation) 

def cubehexmesh(cube, nx=10, ny=10, nz=10):
    N = (nx+1)*(ny+1)*(nz+1)
    NC = nx*ny*nz
    node = np.zeros((N, 3), dtype=np.float)
    X, Y, Z = np.mgrid[
            cube[0]:cube[1]:complex(0, nx+1), 
            cube[2]:cube[3]:complex(0, ny+1),
            cube[4]:cube[5]:complex(0, nz+1)
            ]
    node[:, 0] = X.flatten()
    node[:, 1] = Y.flatten()
    node[:, 2] = Z.flatten()

    idx = np.arange(N).reshape(nx+1, ny+1, nz+1)
    c = idx[:-1, :-1, :-1]

    cell = np.zeros((NC, 8), dtype=np.int)
    nyz = (ny + 1)*(nz + 1)
    cell[:, 0] = c.flatten()
    cell[:, 1] = cell[:, 0] + nyz
    cell[:, 2] = cell[:, 1] + nz + 1
    cell[:, 3] = cell[:, 0] + nz + 1
    cell[:, 4] = cell[:, 0] + 1
    cell[:, 5] = cell[:, 4] + nyz
    cell[:, 6] = cell[:, 5] + nz + 1
    cell[:, 7] = cell[:, 4] + nz + 1

    return HexahedronMesh(node, cell)


def fishbone(box, n=10):
    qmesh = rectangledomainmesh(box, nx=n, ny=n, meshtype='quad')
    node = qmesh.entity('node')
    cell = qmesh.entity('cell')
    NC = qmesh.number_of_cells()
    isLeftCell = np.zeros((n, n), dtype=np.bool)
    isLeftCell[0::2, :] = True
    isLeftCell = isLeftCell.reshape(-1)
    lcell = cell[isLeftCell]
    rcell = cell[~isLeftCell]
    newCell = np.r_['0', 
            lcell[:, [1, 2, 0]], 
            lcell[:, [3, 0, 2]],
            rcell[:, [0, 1, 3]],
            rcell[:, [2, 3, 1]]]
    return TriangleMesh(node, newCell)

def cross_mesh(box, n=10):
    qmesh = rectangledomainmesh(box, nx=n, ny=n, meshtype='quad')
    node = qmesh.entity('node')
    cell = qmesh.entity('cell')
    NN = qmesh.number_of_nodes()
    NC = qmesh.number_of_cells()
    bc = qmesh.barycenter('cell') 
    newNode = np.r_['0', node, bc]

    newCell = np.zeros((4*NC, 3), dtype=np.int) 
    newCell[0:NC, 0] = range(NN, NN+NC)
    newCell[0:NC, 1:3] = cell[:, 0:2]

    newCell[NC:2*NC, 0] = range(NN, NN+NC)
    newCell[NC:2*NC, 1:3] = cell[:, 1:3]

    newCell[2*NC:3*NC, 0] = range(NN, NN+NC)
    newCell[2*NC:3*NC, 1:3] = cell[:, 2:4]

    newCell[3*NC:4*NC, 0] = range(NN, NN+NC)
    newCell[3*NC:4*NC, 1:3] = cell[:, [3, 0]] 
    return TriangleMesh(newNode, newCell)

def rice_mesh(box, n=10):
    qmesh = rectangledomainmesh(box, nx=n, ny=n, meshtype='quad')
    node = qmesh.entity('node')
    cell = qmesh.entity('cell')
    NC = qmesh.number_of_cells()

    isLeftCell = np.zeros((n, n), dtype=np.bool)
    isLeftCell[0, 0::2] = True
    isLeftCell[1, 1::2] = True
    if n > 2:
        isLeftCell[2::2, :] = isLeftCell[0, :]
    if n > 3:
        isLeftCell[3::2, :] = isLeftCell[1, :]
    isLeftCell = isLeftCell.reshape(-1)

    lcell = cell[isLeftCell]
    rcell = cell[~isLeftCell]
    newCell = np.r_['0', 
            lcell[:, [1, 2, 0]], 
            lcell[:, [3, 0, 2]],
            rcell[:, [0, 1, 3]],
            rcell[:, [2, 3, 1]]]
    return TriangleMesh(node, newCell)


def nonuniform_mesh(box, n=10):
    nx = 4*n
    ny = 4*n
    n1 = 2*n+1

    N = n1**2
    NC = 4*n*n
    node = np.zeros((N,2))

    x = np.zeros(n1, dtype=np.float)
    x[0::2] = range(0,nx+1,4)
    x[1::2] = range(3, nx+1, 4)

    y = np.zeros(n1, dtype=np.float)
    y[0::2] = range(0,nx+1,4)
    y[1::2] = range(1, nx+1,4)

    node[:,0] = x.repeat(n1)/nx
    node[:,1] = np.tile(y, n1)/ny


    idx = np.arange(N).reshape(n1, n1)

    cell = np.zeros((2*NC, 3), dtype=np.int)
    cell[:NC, 0] = idx[1:,0:-1].flatten(order='F')
    cell[:NC, 1] = idx[1:,1:].flatten(order='F')
    cell[:NC, 2] = idx[0:-1, 0:-1].flatten(order='F')
    cell[NC:, 0] = idx[0:-1, 1:].flatten(order='F')
    cell[NC:, 1] = idx[0:-1, 0:-1].flatten(order='F')
    cell[NC:, 2] = idx[1:, 1:].flatten(order='F')
    return TriangleMesh(node, cell)
        
def uncross_mesh(box, n=10, r="1"):
    qmesh = rectangledomainmesh(box, nx=n, ny=n, meshtype='quad')
    node = qmesh.entity('node')
    cell = qmesh.entity('cell')
    NN = qmesh.number_of_nodes()
    NC = qmesh.number_of_cells()   
    bc = qmesh.barycenter('cell') 

    if r=="1":
        bc1 = np.sqrt(np.sum((bc-node[cell[:,0], :])**2, axis=1))[0]
        newNode = np.r_['0', node, bc-bc1*0.3]
    elif r=="2":
        ll = node[cell[:, 0]] - node[cell[:, 2]]
        bc = qmesh.barycenter('cell') + ll/4
        newNode = np.r_['0',node, bc]

    newCell = np.zeros((4*NC, 3), dtype=np.int) 
    newCell[0:NC, 0] = range(NN, NN+NC)
    newCell[0:NC, 1:3] = cell[:, 0:2]
        
    newCell[NC:2*NC, 0] = range(NN, NN+NC)
    newCell[NC:2*NC, 1:3] = cell[:, 1:3]

    newCell[2*NC:3*NC, 0] = range(NN, NN+NC)
    newCell[2*NC:3*NC, 1:3] = cell[:, 2:4]

    newCell[3*NC:4*NC, 0] = range(NN, NN+NC)
    newCell[3*NC:4*NC, 1:3] = cell[:, [3, 0]] 
    return TriangleMesh(newNode, newCell)
<|MERGE_RESOLUTION|>--- conflicted
+++ resolved
@@ -13,17 +13,10 @@
 
 
 
-<<<<<<< HEAD
 def squaremesh(x0, x1, y0, y1, r=3, dtype=np.float):
     node = np.array([[x0, y0], [x1, y0], [x1, y1], [x0, y1]], dtype=dtype)
     cell = np.array([[1, 2, 0], [3, 0, 2]], dtype=np.int)
     mesh = TriangleMesh(node, cell)
-=======
-def squaremesh(x0, x1, y0, y1, r=3):
-    nodes = np.array([[x0, y0], [x1, y0], [x1, y1], [x0, y1]], dtype=np.float)
-    cells = np.array([[1, 2, 0], [3, 0, 2]], dtype=np.int)
-    mesh = TriangleMesh(nodes, cells)
->>>>>>> 4f4ab61a
     mesh.uniform_refine(r)
     return mesh 
 
