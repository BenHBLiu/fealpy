import numpy as np
from scipy.sparse import coo_matrix, csc_matrix, csr_matrix
from scipy.sparse import spdiags, eye, tril, triu, bmat
from scipy.spatial import KDTree
from .Mesh3d import Mesh3d, Mesh3dDataStructure
from ..quadrature import TetrahedronQuadrature, TriangleQuadrature, GaussLegendreQuadrature
from ..decorator import timer


class TetrahedronMeshDataStructure(Mesh3dDataStructure):
    OFace = np.array([(1, 2, 3),  (0, 3, 2), (0, 1, 3), (0, 2, 1)])
    SFace = np.array([(1, 2, 3),  (0, 2, 3), (0, 1, 3), (0, 1, 2)])  
    ccw = np.array([0, 1, 2])

    localFace = np.array([(1, 2, 3),  (0, 3, 2), (0, 1, 3), (0, 2, 1)])
    localEdge = np.array([(0, 1), (0, 2), (0, 3), (1, 2), (1, 3), (2, 3)])
    localFace2edge = np.array([(5, 4, 3), (5, 1, 2), (4, 2, 0), (3, 0, 1)])
    localEdge2face = np.array([[2, 3], [3, 1], [1, 2], [0, 3], [2, 0], [0, 1]])
    localCell = np.array([
       (0, 1, 2, 3), (0, 2, 3, 1), (0, 3, 1, 2),
       (1, 2, 0, 3), (1, 0, 3, 2), (1, 3, 2, 0),
       (2, 0, 1, 3), (2, 1, 3, 0), (2, 3, 0, 1),
       (3, 0, 2, 1), (3, 2, 1, 0), (3, 1, 0, 2)]);
    NVC = 4
    NEC = 6
    NFC = 4
    NVF = 3
    NEF = 3

    def __init__(self, NN, cell):
        super().__init__(NN, cell)

    def number_of_vertices_of_cells(self):
        return self.NVC

    def face_to_edge_sign(self):
        face2edge = self.face_to_edge()
        edge = self.edge
        face = self.face
        NF = len(face2edge)
        NEF = 3
        face2edgeSign = np.zeros((NF, NEF), dtype=np.bool_)
        n = [1, 2, 0]
        for i in range(3):
            face2edgeSign[:, i] = (face[:, n[i]] == edge[face2edge[:, i], 0])
        return face2edgeSign


## @defgroup MeshGenerators TetrhedronMesh Common Region Mesh Generators
## @defgroup MeshQuality
class TetrahedronMesh(Mesh3d):
    def __init__(self, node, cell, showmemory=False):
        """
        @brief Initializes a TetrahedronMesh object.
        
        @param[in] node The node array representing the vertices of the tetrahedral mesh.
        @param[in] cell The cell array representing the connectivity of the tetrahedral mesh.
        @param[in] showmemory Optional boolean to show memory usage (default is False).
        
        This method initializes a TetrahedronMesh object by setting up its attributes
        and data structures based on the provided node and cell arrays.
        """
        self.node = node
        NN = node.shape[0]
        self.ds = TetrahedronMeshDataStructure(NN, cell)

        self.meshtype = 'tet'
        self.p = 1  

        self.itype = cell.dtype
        self.ftype = node.dtype

        self.celldata = {}
        self.edgedata = {}
        self.facedata = {}
        self.nodedata = {}
        self.meshdata = {}

        if showmemory:
            nsize = self.node.size*self.node.itemsize/2**30
            csize = self.ds.cell.size*self.ds.cell.itemsize/2**30
            fsize = self.ds.face.size*self.ds.face.itemsize/2**30
            esize = self.ds.edge.size*self.ds.edge.itemsize/2**30
            f2csize = self.ds.face2cell.size*self.ds.face2cell.itemsize/2**30
            c2esize = self.ds.cell2edge.size*self.ds.cell2edge.itemsize/2**30 
            total = nsize + csize + fsize + esize + f2csize + c2esize
            print("memory size of node array (GB): ", nsize)
            print("memory size of cell array (GB): ", csize)
            print("memory size of face array (GB): ", fsize)
            print("memory size of edge array (GB): ", esize)
            print("memory size of face2cell array (GB): ", f2csize)
            print("memory size of cell2edge array (GB): ", c2esize)
            print("Total memory size (GB): ",  total)

    def integrator(self, q, etype=3):
        """
        @brief 获取不同维度网格实体上的积分公式 
        """
        if etype in {'cell', 3}:
            return TetrahedronQuadrature(q)
        elif etype in {'face', 2}:
            return TriangleQuadrature(q)
        elif etype in {'edge', 1}:
            return GaussLegendreQuadrature(q)

    def bc_to_point(self, bc, index=np.s_[:]):
        """
        @brief 把重心坐标积分点变换到实际网格实体上的笛卡尔坐标点
        """
        TD = bc.shape[-1] - 1 #
        node = self.node
        entity = self.entity(etype=TD)[index]
        p = np.einsum('...j, ijk->...ik', bc, node[entity])
        return p

    def edge_bc_to_point(self, bc, index=np.s_[:]):
        node = self.node
        edge = self.entity('edge')[index]
        p = np.einsum('...j, ijk->...ik', bc, node[edge])
        return p

    def face_bc_to_point(self, bc, index=np.s_[:]):
        node = self.node
        face = self.entity('face')[index]
        p = np.einsum('...j, ijk->...ik', bc, node[face])
        return p

    def cell_bc_to_point(self, bc, index=np.s_[:]):
        node = self.node
        cell = self.entity('cell')[index]
        p = np.einsum('...j, ijk->...ik', bc, node[cell])
        return p

    def multi_index_matrix(self, p, etype='cell'):
        """
        @brief 获取四面体上的 p 次的多重指标矩阵

        @param[in] p 正整数 

        @return multiIndex  ndarray with shape (ldof, 4)
        """
        if etype in {'cell', 3}:
            ldof = (p+1)*(p+2)*(p+3)//6
            idx = np.arange(1, ldof)
            idx0 = (3*idx + np.sqrt(81*idx*idx - 1/3)/3)**(1/3)
            idx0 = np.floor(idx0 + 1/idx0/3 - 1 + 1e-4) # a+b+c
            idx1 = idx - idx0*(idx0 + 1)*(idx0 + 2)/6
            idx2 = np.floor((-1 + np.sqrt(1 + 8*idx1))/2) # b+c
            multiIndex = np.zeros((ldof, 4), dtype=np.int_)
            multiIndex[1:, 3] = idx1 - idx2*(idx2 + 1)/2
            multiIndex[1:, 2] = idx2 - multiIndex[1:, 3]
            multiIndex[1:, 1] = idx0 - idx2
            multiIndex[:, 0] = p - np.sum(multiIndex[:, 1:], axis=1)
            return multiIndex
        elif etype in {'face', 2}:
            ldof = (p+1)*(p+2)//2
            idx = np.arange(0, ldof)
            idx0 = np.floor((-1 + np.sqrt(1 + 8*idx))/2)
            multiIndex = np.zeros((ldof, 3), dtype=np.int_)
            multiIndex[:,2] = idx - idx0*(idx0 + 1)/2
            multiIndex[:,1] = idx0 - multiIndex[:,2]
            multiIndex[:,0] = p - multiIndex[:, 1] - multiIndex[:, 2]
            return multiIndex
        elif etype in {'edge', 1}:
            ldof = p+1
            multiIndex = np.zeros((ldof, 2), dtype=np.int_)
            multiIndex[:, 0] = np.arange(p, -1, -1)
            multiIndex[:, 1] = p - multiIndex[:, 0]
            return multiIndex

    def grad_lambda(self, index=np.s_[:]):
        localFace = self.ds.localFace
        node = self.node
        cell = self.ds.cell
        NC = self.number_of_cells() if index == np.s_[:] else len(index)
        Dlambda = np.zeros((NC, 4, 3), dtype=self.ftype)
        volume = self.entity_measure('cell', index=index)
        for i in range(4):
            j,k,m = localFace[i]
            vjk = node[cell[index, k],:] - node[cell[index, j],:]
            vjm = node[cell[index, m],:] - node[cell[index, j],:]
            Dlambda[:, i, :] = np.cross(vjm, vjk)/(6*volume.reshape(-1, 1))
        return Dlambda

    def shape_function(self, bc, p=1):
        """
        @brief 
        """
        TD = bc.shape[-1] - 1 
        multiIndex = self.multi_index_matrix(p)
        c = np.arange(1, p+1, dtype=np.int_)
        P = 1.0/np.multiply.accumulate(c)
        t = np.arange(0, p)
        shape = bc.shape[:-1]+(p+1, TD+1)
        A = np.ones(shape, dtype=self.ftype)
        A[..., 1:, :] = p*bc[..., np.newaxis, :] - t.reshape(-1, 1)
        np.cumprod(A, axis=-2, out=A)
        A[..., 1:, :] *= P.reshape(-1, 1)
        idx = np.arange(TD+1)
        phi = np.prod(A[..., multiIndex, idx], axis=-1)
        return phi

    def grad_shape_function(self, bc, p=1, index=np.s_[:]):

        TD = self.top_dimension()

        multiIndex = self.multi_index_matrix(p)

        c = np.arange(1, p+1, dtype=self.itype)
        P = 1.0/np.multiply.accumulate(c)

        t = np.arange(0, p)
        shape = bc.shape[:-1]+(p+1, TD+1)
        A = np.ones(shape, dtype=self.ftype)
        A[..., 1:, :] = p*bc[..., np.newaxis, :] - t.reshape(-1, 1)

        FF = np.einsum('...jk, m->...kjm', A[..., 1:, :], np.ones(p))
        FF[..., range(p), range(p)] = p
        np.cumprod(FF, axis=-2, out=FF)
        F = np.zeros(shape, dtype=self.ftype)
        F[..., 1:, :] = np.sum(np.tril(FF), axis=-1).swapaxes(-1, -2)
        F[..., 1:, :] *= P.reshape(-1, 1)

        np.cumprod(A, axis=-2, out=A)
        A[..., 1:, :] *= P.reshape(-1, 1)

        Q = A[..., multiIndex, range(TD+1)]
        M = F[..., multiIndex, range(TD+1)]
        ldof = self.number_of_local_ipoints(p)
        shape = bc.shape[:-1]+(ldof, TD+1)
        R = np.zeros(shape, dtype=self.ftype)
        for i in range(TD+1):
            idx = list(range(TD+1))
            idx.remove(i)
            R[..., i] = M[..., i]*np.prod(Q[..., idx], axis=-1)

        Dlambda = self.grad_lambda(index=index)
        gphi = np.einsum('...ij, kjm->...kim', R, Dlambda)
        return gphi #(..., NC, ldof, GD)

    def interpolation_points(self, p):
        """
        @brief 获取整个四面体网格上的全部插值点
        """

        node = self.entity('node')
        cell = self.entity('cell')

        if p == 1:
            return node

        NN = self.number_of_nodes()
        NC = self.number_of_cells()
        GD = self.geo_dimension()

        ldof = self.number_of_local_ipoints()
        gdof = self.number_of_global_ipoints()
        ipoints = np.zeros((gdof, GD), dtype=self.ftype)
        ipoints[:NN, :] = node

        if p > 1:
            NE = self.number_of_edges()
            edge = self.entity('edge') 
            w = np.zeros((p-1,2), dtype=self.ftype)
            w[:, 0] = np.arange(p-1, 0, -1)/p
            w[:, 1] = w[-1::-1, 0]
            ipoints[NN:NN+(p-1)*NE, :] = np.einsum('ij, kj...->ki...', w, node[edge,:]).reshape(-1, GD) 

        if p > 2:
            NF = self.number_of_faces()
            fidof = (p+1)*(p+2)//2 - 3*p
            face = self.entity('face') 
            isEdgeIPoints = (self.multi_index_matrix(p, 'face') == 0)
            isInFaceIPoints = ~(isEdgeIPoints[:, 0] | isEdgeIPoints[:, 1] | isEdgeIPoints[:, 2])
            w = self.multi_index_matrix(p, 'face')[isInFaceDof, :]/p
            ipoints[NN+(p-1)*NE:NN+(p-1)*NE+fidof*NF, :] = np.einsum('ij, kj...->ki...', w, node[face,:]).reshape(-1, GD)

        if p > 3:
            isFaceIPoints = self.multi_index_matrix(p, 'cell')
            isInCellIPoints = ~(isFaceIPoints[:,0] | isFaceIPoints[:,1] | isFaceIPoints[:,2] | isFaceIPoints[:, 3])
            w = self.multi_index_matrix(p, 'cell')[isInCellIPoints, :]/p
            ipoints[NN+(p-1)*NE+fidof*NF:, :] = np.einsum('ij, kj...->ki...', w,
                    node[cell,:]).reshape(-1, GD)
        return ipoints

    def number_of_local_ipoints(self, p, iptype='cell'):
        """
        @brief 每个四面体单元上插值点的个数
        """
        if iptype in {'cell', 3}:
            return (p+1)*(p+2)*(p+3)//6
        elif iptype in {'face', 2}:
            return (p+1)*(p+2)//2 
        elif iptype in {'edge', 1}:
            return self.p + 1
        elif iptype in {'node', 0}:
            return 1
    
    def number_of_global_ipoints(self, p):
        """
        @brief 四面体网格上插值点的总数
        """
        NN = self.number_of_nodes()
        NE = self.number_of_edges()
        NF = self.number_of_faces()
        NC = self.number_of_cells()
        return NN + NE*(p-1) + NF*(p-2)*(p-1)//2 + NC*(p-3)*(p-2)*(p-1)//6
    
    def edge_to_ipoint(self, p):
        """
        @brief 获取网格中每条边与插值点的对应关系
        """
        NN = self.number_of_nodes()
        NE = self.number_of_edges()

        base = NN
        edge = self.entity('edge')
        edge2ipoint = np.zeros((NE, p+1), dtype=np.int_)
        edge2ipoint[:, [0, -1]] = edge
        if p > 1:
            edge2ipoint[:,1:-1] = base + np.arange(NE*(p-1)).reshape(NE, p-1)
        return edge2ipoint

    def face_to_ipoint(self, p):
        """
        @brief 获取网格中每个三角形面与插值点的对应关系
        """
        fdof = (p+1)*(p+2)//2

        edgeIdx = np.zeros((2, p+1), dtype=np.int_)
        edgeIdx[0, :] = range(p+1)
        edgeIdx[1, :] = edgeIdx[0, -1::-1]

        NN = self.number_of_nodes()
        NE = self.number_of_edges()
        NF = self.number_of_faces()

        face = self.entity('face') 
        edge = self.entity('edge') 
        face2edge = self.ds.face_to_edge()
        edge2ipoint = self.edge_to_ipoint(p)
        face2ipoint = np.zeros((NF, fdof), dtype=np.int_)

        faceIdx = self.multi_index_matrix(p, etype='face') 
        isEdgeIPoint = (faceIdx == 0)

        fe = np.array([1, 0, 0])
        for i in range(3):
            I = np.ones(NF, dtype=np.int_)
            sign = (face[:, fe[i]] == edge[face2edge[:, i], 0])
            I[sign] = 0
            face2ipoint[:, isEdgeIPoint[:, i]] = edge2ipoint[face2edge[:, [i]], edgeIdx[I]]

        if p > 2:
            base = NN + (p-1)*NE
            isInFaceIPoint = ~(isEdgeIPoint[:, 0] | isEdgeIPoint[:, 1] | isEdgeIPoint[:, 2])
            fidof = fdof - 3*p
            face2ipoint[:, isInFaceIPoint] = base + np.arange(NF*fidof).reshape(NF, fidof)

        return face2ipoint

    def cell_to_ipoint(self, p):
        """
        @brief 获取单元与插值点的对应关系

        @param[in] p 正整数

        @return  cell2ipoints 数组， 形状为 (NC, ldof)
        """

        edof = p+1
        fdof = (p+1)*(p+2)//2
        ldof = (p+1)*(p+2)*(p+3)//6 

        localFace = self.ds.localFace 
        NN = self.number_of_nodes()
        NE = self.number_of_edges()
        NF = self.number_of_faces()
        NC = self.number_of_cells()

        face = self.entity('face')
        cell = self.entity('cell')
        cell2face = self.ds.cell_to_face()

        cell2ipoint = np.zeros((NC, ldof), dtype=np.int_)

        face2ipoint = self.face_to_ipoint(p)
        isFaceIPoint = self.multi_index_matrix(p) == 0
        faceIdx = self.multi_index_matrix(p, 'face').T

        for i in range(4):
            fi = face[cell2face[:, i]] # 第 i 个全局面 
            idxi = np.argsort(fi, axis=1) # 第 i 个全局面顶点做一个排序

            fj = cell[:, localFace[i]] # 第 i 个局部面
            idxj = np.argsort(fj, axis=1) # 第 i 个局部面的顶点编号做一个排序
            idxjr = np.argsort(idxj, axis=1) # 第 i 个局部面

            idx = idxi[np.arange(NC).reshape(-1, 1), idxjr] # 

            isCase0 = (np.sum(idx == np.array([1, 2, 0]), axis=1) == 3)
            isCase1 = (np.sum(idx == np.array([2, 0, 1]), axis=1) == 3)
            idx[isCase0, :] = [2, 0, 1]
            idx[isCase1, :] = [1, 2, 0]
            k = faceIdx[idx[:, 1], :] + faceIdx[idx[:, 2], :]
            a = k*(k+1)//2 + faceIdx[idx[:, 2], :]
            cell2ipoint[:, isFaceIPoint[:, i]] = face2ipoint[cell2face[:, [i]], a]

        if p > 3:
            base = NN + (p-1)*NE + (fdof - 3*p)*NF
            idof = ldof - 4 - 6*(p - 1) - 4*(fdof - 3*p)
            isInCellIPoint = ~(isFaceIPoint[:, 0] | isFaceIPoint[:, 1] | isFaceIPoint[:, 2] | isFaceIPoint[:, 3])
            cell2ipoint[:, isInCellIPoint] = base + np.arange(NC*idof).reshape(NC, idof)

        return cell2ipoint

    def cell_to_ipoint_1(self, p):
        """
        @brief 获取单元与插值点的对应关系

        @param[in] p 正整数

        @return  cell2ipoints 数组， 形状为 (NC, ldof)
        """

        edof = p+1
        fdof = (p+1)*(p+2)//2
        ldof = (p+1)*(p+2)*(p+3)//6 

        NN = self.number_of_nodes()
        NE = self.number_of_edges()
        NF = self.number_of_faces()
        NC = self.number_of_cells()

        face = self.entity('face')
        cell = self.entity('cell')
        cell2face = self.ds.cell_to_face()

        cell2ipoint = np.zeros((NC, ldof), dtype=np.int_)

        face2ipoint = self.face_to_ipoint(p)
        m2 = self.multi_index_matrix(p, 'face').T
        m3 = self.multi_index_matrix(p, 'cell').T
        isFaceIPoint = (m3 == 0)
        
        fidx = np.argsort(face, axis=1) # 第 i 个全局面顶点做一个排序
        fidx = np.argsort(fidx, axis=1) 
        for i in range(4):
            idx = list(range(4))
            idx.remove(i)
            idxj = np.argsort(cell[:, idx], axis=1) #  (NC, 3)

            idxi = fidx[cell2face[:, i]]

            order = idxj[np.arange(NC).reshape(-1, 1), idxi] # (NC, 3) 
            # order 满足条件: fi - fj[np.arange(NC)[:, None], idx] = 0

            mi = m2[order]  # (NC, 3, fdof)
            k = mi[:, 1] + mi[:, 2] # (NC, fdof)
            a = k*(k+1)//2 + mi[:, 2] # (NC, fdof)
            cell2ipoint[:, isFaceIPoint[i]] = face2ipoint[cell2face[:, [i]], a]

        if p > 3:
            base = NN + (p-1)*NE + (fdof - 3*p)*NF
            idof = ldof - 4 - 6*(p - 1) - 4*(fdof - 3*p)
            isInCellIPoint = ~(isFaceIPoint[0] | isFaceIPoint[1] | isFaceIPoint[2] | isFaceIPoint[3])
            cell2ipoint[:, isInCellIPoint] = base + np.arange(NC*idof).reshape(NC, idof)

        return cell2ipoint

    def vtk_cell_type(self, etype='cell'):
        if etype in {'cell', 3}:
            VTK_TETRA = 10
            return VTK_TETRA
        elif etype in {'face', 2}:
            VTK_TRIANGLE = 5
            return VTK_TRIANGLE
        elif etype in {'edge', 1}:
            VTK_LINE = 3
            return VTK_LINE

    def to_vtk(self, etype='cell', index=np.s_[:], fname=None):
        from .vtk_extent import vtk_cell_index, write_to_vtu

        node = self.entity('node')
        GD = self.geo_dimension()

        cell = self.entity(etype)[index]
        NVC = self.ds.NVC 
        NC = len(cell)

        cell = np.r_['1', np.zeros((NC, 1), dtype=cell.dtype), cell]
        cell[:, 0] = NVC

        if etype == 'cell':
            cellType = 10  # 四面体
            celldata = self.celldata
        elif etype == 'face':
            cellType = 5  # 三角形
            celldata = self.facedata
        elif etype == 'edge':
            cellType = 3  # segment 
            celldata = self.edgedata

        if fname is None:
            return node, cell.flatten(), cellType, NC 
        else:
            print("Writting to vtk...")
            write_to_vtu(fname, node, NC, cellType, cell.flatten(),
                    nodedata=self.nodedata,
                    celldata=celldata)

    def location(self, points):

        NN = self.number_of_nodes()
        NC = self.number_of_cells()
        NP = points.shape[0]

        self.celldata['cell'] = np.zeros(NC)

        node = self.entity('node')
        cell = self.entity('cell')
        cell2cell = self.ds.cell_to_cell()

        start = np.zeros(NN, dtype=self.itype)
        start[cell[:, 0]] = range(NC)
        start[cell[:, 1]] = range(NC)
        start[cell[:, 2]] = range(NC)
        start[cell[:, 3]] = range(NC)

        tree = KDTree(node)
        _, loc = tree.query(points)
        start = start[loc] # 设置一个初始单元位置

        print("start:", start)

        self.celldata['cell'][start] = 1

        localFace = self.ds.localFace
        isNotOK = np.ones(NP, dtype=np.bool_)
        while np.any(isNotOK):
            idx = start[isNotOK] # 试探的单元编号
            pp = points[isNotOK] # 还没有找到所在单元的点的坐标

            v = node[cell[idx, :]] - pp[:, None, :] # (NP, 4, 3) - (NP, 1, 3)
            # 计算点和当前四面体四个面形成四面体的体积
            a = np.zeros((len(idx), 4), dtype=self.ftype)
            for i in range(4):
                vv = np.cross(v[:, localFace[i, 0]], v[:, localFace[i, 1]])
                a[:, i] = np.sum(vv*v[:, localFace[i, 2]], axis=-1) 
            lidx = np.argmin(a, axis=-1) 

            # 最小体积小于 0, 说明点在单元外
            isOutCell = a[range(a.shape[0]), lidx] < 0.0 

            idx0, = np.nonzero(isNotOK)
            flag = (idx[isOutCell] == cell2cell[idx[isOutCell],
                lidx[isOutCell]])

            start[idx0[isOutCell][~flag]] = cell2cell[idx[isOutCell][~flag],
                    lidx[isOutCell][~flag]]
            start[idx0[isOutCell][flag]] = -1 

            self.celldata['cell'][start[start > -1]] = 1

            isNotOK[idx0[isOutCell][flag]] = False
            isNotOK[idx0[~isOutCell]] = False

        return start 

    def direction(self, i):
        """ Compute the direction on every node of

        0 <= i < 4
        """
        node = self.node
        cell = self.ds.cell
        index = self.ds.localCell
        v10 = node[cell[:, index[3*i, 0]]] - node[cell[:, index[3*i, 1]]]
        v20 = node[cell[:, index[3*i, 0]]] - node[cell[:, index[3*i, 2]]]
        v30 = node[cell[:, index[3*i, 0]]] - node[cell[:, index[3*i, 3]]]
        l1 = np.sum(v10**2, axis=1, keepdims=True)
        l2 = np.sum(v20**2, axis=1, keepdims=True)
        l3 = np.sum(v30**2, axis=1, keepdims=True)

        return l1*np.cross(v20, v30) + l2*np.cross(v30, v10) + l3*np.cross(v10, v20)

    def face_normal(self, index=np.s_[:]):
        face = self.ds.face
        node = self.node
        v01 = node[face[index, 1], :] - node[face[index, 0], :]
        v02 = node[face[index, 2], :] - node[face[index, 0], :]
        nv = np.cross(v01, v02)
        return nv/2.0 # 长度为三角形面的面积

    def face_unit_normal(self, index=np.s_[:]):
        face = self.ds.face
        node = self.node

        v01 = node[face[index, 1], :] - node[face[index, 0], :]
        v02 = node[face[index, 2], :] - node[face[index, 0], :]
        nv = np.cross(v01, v02)
        length = np.sqrt(np.square(nv).sum(axis=1))
        return nv/length.reshape(-1, 1)

    def cell_volume(self, index=np.s_[:]):
        """
        @brief 计算网格单元的体积
        """
        cell = self.ds.cell
        node = self.node
        v01 = node[cell[index, 1]] - node[cell[index, 0]]
        v02 = node[cell[index, 2]] - node[cell[index, 0]]
        v03 = node[cell[index, 3]] - node[cell[index, 0]]
        volume = np.sum(v03*np.cross(v01, v02), axis=1)/6.0
        return volume

    def face_area(self, index=np.s_[:]):
        """
        @brief 计算所有网格面的面积
        """
        face = self.ds.face
        node = self.node
        v01 = node[face[index, 1], :] - node[face[index, 0], :]
        v02 = node[face[index, 2], :] - node[face[index, 0], :]
        nv = np.cross(v01, v02)
        area = np.sqrt(np.square(nv).sum(axis=1))/2.0
        return area

    def edge_length(self, index=np.s_[:]):
        """
        @brief 计算网格边的长度
        """
        edge = self.entity('edge')
        node = self.entity('node')
        v = node[edge[index, 1]] - node[edge[index, 0]]
        length = np.sqrt(np.sum(v**2, axis=-1))
        return length


    def dihedral_angle(self):
        """
        @brief 计算所有单元的四个二面角
        """
        node = self.entity('node') 
        cell = self.entity('cell') 
        localFace = self.ds.localFace

        n = [np.cross(node[cell[:, j],:] - node[cell[:, i],:],
            node[cell[:, k],:] - node[cell[:, i],:]) for i, j, k in localFace]
        l =[np.sqrt(np.sum(ni**2, axis=1)) for ni in n]
        n = [ ni/li.reshape(-1, 1) for ni, li in zip(n, l)]
        localEdge = self.ds.localEdge
        angle = [(np.pi - np.arccos((n[i]*n[j]).sum(axis=1)))/np.pi*180 for i,j in localEdge[-1::-1]]
        return np.array(angle).T


    def circumcenter(self, index=np.s_[:], returnradius=False):
        """
        @brief 计算外接圆圆心和半径
        """
        node = self.node
        cell = self.ds.cell
        v = [ node[cell[index, 0]] - node[cell[index, i]] for i in range(1,4)]
        l = [ np.sum(vi**2, axis=1, keepdims=True) for vi in v]
        d = l[2]*np.cross(v[0], v[1]) + l[0]*np.cross(v[1], v[2]) + l[1]*np.cross(v[2],v[0])
        volume = self.cell_volume(index)
        d /=12*volume[:, None]
        c = node[cell[index,0]] + d
        R = np.sqrt(np.sum(d**2, axis=1))
        if returnradius:
            return c, R
        else:
            return c

    ## @ingroup MeshQuality
    def cell_quality(self):
        """
        @brief  计算单元的质量，这里的质量定义单元外接球的半径比上 3 倍的内接球的半径
        """
        s = self.face_area()
        cell2face = self.ds.cell_to_face()
        ss = np.sum(s[cell2face], axis=1)
        d = self.direction(0)
        ld = np.sqrt(np.sum(d**2, axis=1))
        vol = self.cell_volume()
        R = ld/vol/12.0
        r = 3.0*vol/ss
        return R/r/3.0
    
    ## @ingroup MeshQuality
    def grad_quality(self):
        """
        @brief 计算单元质量关于节点坐标的导数

        """

        NN = self.number_of_nodes()
        NC = self.number_of_cells()

        cell = self.entity('cell')
        node = self.entity('node')

        s = self.face_area()
        cell2face = self.ds.cell_to_face()
        s = s[cell2face]

        ss = np.sum(s, axis=1)
        d = [self.direction(i) for i in range(4)]
        dd = np.sum(d[0]**2, axis=1)

        ld = np.sqrt(np.sum(d[0]**2, axis=1))
        vol = self.cell_volume()
        R = ld/vol/12.0
        r = 3.0*vol/ss
        q = R/r/3.0
        index = self.ds.localCell
        g = np.zeros((NC, 4, 3), dtype=self.ftype)
        w = np.zeros((NC, 4), dtype=self.ftype)
        for idx in range(12):
            i = index[idx, 0]
            j = index[idx, 1]
            k = index[idx, 2]
            m = index[idx, 3]
            vji = node[cell[:, i]] - node[cell[:, j]]
            w0 = 2.0*np.sum(np.cross(node[cell[:, i]] - node[cell[:, k]],
                node[cell[:, i]] - node[cell[:, m]])*d[i], axis=1)/dd
            w1 = 0.25*(np.sum((node[cell[:, i]] - node[cell[:,
                m]])*(node[cell[:, j]] - node[cell[:, m]]), axis=1)/s[:, k] 
                    + np.sum((node[cell[:, i]] - node[cell[:,
                        k]])*(node[cell[:, j]] - node[cell[:, k]]), axis=1)/s[:, m])/ss

            g[:, i, :] += (w0 + w1).reshape(-1, 1)*vji
            w[:, i] += (w0 + w1)

            w2 = (np.sum((node[cell[:, i]] - node[cell[:, m]])**2, axis=1) -
                    np.sum((node[cell[:, i]]-node[cell[:, k]])**2, axis=1))/dd 
            g[:, i, :] += w2.reshape(-1, 1)*np.cross(d[i], vji)
            g[:, i, :] += np.cross(node[cell[:, k]] + node[cell[:, j]] - 2*node[cell[:, m]], vji)/vol.reshape(-1, 1)/9.0

        g *= q.reshape(-1, 1, 1)
        w *= q.reshape(-1, 1)
        grad = np.zeros((NN, 3), dtype=self.ftype)
        np.add.at(grad, cell.flatten(), g.reshape(-1, 3))
        wgt = np.zeros(NN, dtype=self.ftype)
        np.add.at(wgt, cell.flat, w.flat)

        return grad/wgt.reshape(-1, 1)


    def label(self, node=None, cell=None, cellidx=None):
        """
        @brief 单元顶点的重新排列，使得cell[:, :2] 存储了单元的最长边

        """

        rflag = False
        if node is None:
            node = self.entity('node')

        if cell is None:
            cell = self.entity('cell')
            rflag = True

        if cellidx is None:
            cellidx = np.arange(len(cell))

        NC = cellidx.shape[0]
        localEdge = self.ds.localEdge
        totalEdge = cell[cellidx][:, localEdge].reshape(
                -1, localEdge.shape[1])
        NE = totalEdge.shape[0]
        length = np.sum(
                (node[totalEdge[:, 1]] - node[totalEdge[:, 0]])**2,
                axis = -1)
        #length += 0.1*np.random.rand(NE)*length
        cellEdgeLength = length.reshape(NC, 6)
        lidx = np.argmax(cellEdgeLength, axis=-1)

        flag = (lidx == 1)
        if  sum(flag) > 0:
            cell[cellidx[flag], :] = cell[cellidx[flag]][:, [2, 0, 1, 3]]

        flag = (lidx == 2)
        if sum(flag) > 0:
            cell[cellidx[flag], :] = cell[cellidx[flag]][:, [0, 3, 1, 2]]

        flag = (lidx == 3)
        if sum(flag) > 0:
            cell[cellidx[flag], :] = cell[cellidx[flag]][:, [1, 2, 0, 3]]

        flag = (lidx == 4)
        if sum(flag) > 0:
            cell[cellidx[flag], :] = cell[cellidx[flag]][:, [1, 3, 2, 0]]

        flag = (lidx == 5)
        if sum(flag) > 0:
            cell[cellidx[flag], :] = cell[cellidx[flag]][:, [3, 2, 1, 0]]

        if rflag == True:
            self.ds.construct()

    def uniform_bisect(self, n=1):
        for i in range(n):
            self.bisect()

    def bisect(self, isMarkedCell=None, data=None, returnim=False):

        NN = self.number_of_nodes()
        NC = self.number_of_cells()

        if isMarkedCell is None: # 加密所有的单元
            markedCell = np.arange(NC, dtype=self.itype)
        else:
            markedCell, = np.nonzero(isMarkedCell)

        # allocate new memory for node and cell
        node = np.zeros((9*NN, 3), dtype=self.ftype)
        cell = np.zeros((4*NC, 4), dtype=self.itype)

        node[:NN] = self.entity('node')
        cell[:NC] = self.entity('cell')

        for key in self.celldata:
            data = np.zeros(4*NC, dtype=self.itype)
            data[:NC] = self.celldata[key]
            self.celldata[key] = data.copy()

        # 用于存储网格节点的代数，初始所有节点都为第 0 代
        generation = np.zeros(NN + 6*NC, dtype=np.uint8)

        # 用于记录被二分的边及其中点编号
        cutEdge = np.zeros((8*NN, 3), dtype=self.itype)

        # 当前的二分边的数目
        nCut = 0

        # 非协调边的标记数组 
        nonConforming = np.ones(8*NN, dtype=np.bool_)
        IM = eye(NN)
        while len(markedCell) != 0:
            # 标记最长边
            self.label(node, cell, markedCell)

            # 获取标记单元的四个顶点编号
            p0 = cell[markedCell, 0]
            p1 = cell[markedCell, 1]
            p2 = cell[markedCell, 2]
            p3 = cell[markedCell, 3]

            # 找到新的二分边和新的中点 
            nMarked = len(markedCell)
            p4 = np.zeros(nMarked, dtype=self.itype)

            if nCut == 0: # 如果是第一次循环 
                idx = np.arange(nMarked) # cells introduce new cut edges
            else:
                # all non-conforming edges
                ncEdge = np.nonzero(nonConforming[:nCut])
                NE = len(ncEdge)
                I = cutEdge[ncEdge][:, [2, 2]].reshape(-1)
                J = cutEdge[ncEdge][:, [0, 1]].reshape(-1)
                val = np.ones(len(I), dtype=np.bool_)
                nv2v = csr_matrix(
                        (val, (I, J)),
                        shape=(NN, NN))
                i, j =  np.nonzero(nv2v[:, p0].multiply(nv2v[:, p1]))
                p4[j] = i
                idx, = np.nonzero(p4 == 0)

            if len(idx) != 0:
                # 把需要二分的边唯一化 
                NE = len(idx)
                cellCutEdge = np.array([p0[idx], p1[idx]])
                cellCutEdge.sort(axis=0)
                s = csr_matrix(
                    (
                        np.ones(NE, dtype=np.bool_),
                        (
                            cellCutEdge[0, ...],
                            cellCutEdge[1, ...]
                        )
                    ), shape=(NN, NN), dtype=np.bool_)
                # 获得唯一的边 
                i, j = s.nonzero()
                nNew = len(i)
                newCutEdge = np.arange(nCut, nCut+nNew)
                cutEdge[newCutEdge, 0] = i
                cutEdge[newCutEdge, 1] = j
                cutEdge[newCutEdge, 2] = range(NN, NN+nNew)
                node[NN:NN+nNew, :] = (node[i, :] + node[j, :])/2.0
                if returnim is True:
                    val = np.full(nNew, 0.5)
                    I = coo_matrix(
                            (val, (range(nNew), i)), shape=(nNew, NN),
                            dtype=self.ftype)
                    I += coo_matrix(
                            (val, (range(nNew), j)), shape=(nNew, NN),
                            dtype=self.ftype)
                    I = bmat([[eye(NN)], [I]], format='csr')
                    IM = I@IM

                nCut += nNew
                NN += nNew

                # 新点和旧点的邻接矩阵 
                I = cutEdge[newCutEdge][:, [2, 2]].reshape(-1)
                J = cutEdge[newCutEdge][:, [0, 1]].reshape(-1)
                val = np.ones(len(I), dtype=np.bool_)
                nv2v = csr_matrix(
                        (val, (I, J)),
                        shape=(NN, NN))
                i, j =  np.nonzero(nv2v[:, p0].multiply(nv2v[:, p1]))
                p4[j] = i

            # 如果新点的代数仍然为 0
            idx = (generation[p4] == 0)
            cellGeneration = np.max(
                    generation[cell[markedCell[idx]]],
                    axis=-1)
            # 第几代点 
            generation[p4[idx]] = cellGeneration + 1
            cell[markedCell, 0] = p3
            cell[markedCell, 1] = p0
            cell[markedCell, 2] = p2
            cell[markedCell, 3] = p4
            cell[NC:NC+nMarked, 0] = p2
            cell[NC:NC+nMarked, 1] = p1
            cell[NC:NC+nMarked, 2] = p3
            cell[NC:NC+nMarked, 3] = p4

            for key in self.celldata:
                data = self.celldata[key]
                data[NC:NC+nMarked] = data[markedCell]

            NC = NC + nMarked
            del cellGeneration, p0, p1, p2, p3, p4

            # 找到非协调的单元 
            checkEdge, = np.nonzero(nonConforming[:nCut])
            isCheckNode = np.zeros(NN, dtype=np.bool_)
            isCheckNode[cutEdge[checkEdge]] = True
            isCheckCell = np.sum(
                    isCheckNode[cell[:NC]],
                    axis= -1) > 0
            # 找到所有包含检查节点的单元编号 
            checkCell, = np.nonzero(isCheckCell)
            I = np.repeat(checkCell, 4)
            J = cell[checkCell].reshape(-1)
            val = np.ones(len(I), dtype=np.bool_)
            cell2node = csr_matrix((val, (I, J)), shape=(NC, NN))
            i, j = np.nonzero(
                    cell2node[:, cutEdge[checkEdge, 0]].multiply(
                        cell2node[:, cutEdge[checkEdge, 1]]
                        ))
            markedCell = np.unique(i)
            nonConforming[checkEdge] = False
            nonConforming[checkEdge[j]] = True;


        self.node = node[:NN]
        cell = cell[:NC]
        self.ds.reinit(NN, cell)

        for key in self.celldata:
            self.celldata[key] = self.celldata[key][:NC]

        if returnim is True:
            return IM

    @timer
    def uniform_refine(self, n=1):
        """
        Perform uniform refinement on the tetrahedral mesh.

        @param n Number of refinement iterations (default: 1)
        """
        for i in range(n):
            NN = self.number_of_nodes()
            NC = self.number_of_cells()
            NE = self.number_of_edges()

            node = self.entity('node')
            edge = self.entity('edge')
            cell = self.entity('cell')
            cell2edge = self.ds.cell_to_edge()

            edge2newNode = np.arange(NN, NN+NE)
            newNode = (node[edge[:, 0], :]+node[edge[:, 1], :])/2.0

            self.node = np.concatenate((node, newNode), axis=0)

            p = edge2newNode[cell2edge]
            newCell = np.zeros((8*NC, 4), dtype=self.itype)

            newCell[0:4*NC, 3] = cell.flatten('F')
            newCell[0:NC, 0:3] = p[:, [0, 2, 1]]
            newCell[NC:2*NC, 0:3] = p[:, [0, 3, 4]]
            newCell[2*NC:3*NC, 0:3] = p[:, [1, 5, 3]]
            newCell[3*NC:4*NC, 0:3] = p[:, [2, 4, 5]]

            l = np.zeros((NC, 3), dtype=self.ftype)
            node = self.node
            l[:, 0] = np.sum((node[p[:, 0]] - node[p[:, 5]])**2, axis=1)
            l[:, 1] = np.sum((node[p[:, 1]] - node[p[:, 4]])**2, axis=1)
            l[:, 2] = np.sum((node[p[:, 2]] - node[p[:, 3]])**2, axis=1)

            # Here one should connect the shortest edge
            # idx = np.argmax(l, axis=1)
            idx = np.argmin(l, axis=1)
            T = np.array([
                (1, 3, 4, 2, 5, 0),
                (0, 2, 5, 3, 4, 1),
                (0, 4, 5, 1, 3, 2)
                ])[idx]
            newCell[4*NC:5*NC, 0] = p[range(NC), T[:, 0]]
            newCell[4*NC:5*NC, 1] = p[range(NC), T[:, 1]]
            newCell[4*NC:5*NC, 2] = p[range(NC), T[:, 4]] 
            newCell[4*NC:5*NC, 3] = p[range(NC), T[:, 5]]

            newCell[5*NC:6*NC, 0] = p[range(NC), T[:, 1]]
            newCell[5*NC:6*NC, 1] = p[range(NC), T[:, 2]]
            newCell[5*NC:6*NC, 2] = p[range(NC), T[:, 4]] 
            newCell[5*NC:6*NC, 3] = p[range(NC), T[:, 5]]

            newCell[6*NC:7*NC, 0] = p[range(NC), T[:, 2]]
            newCell[6*NC:7*NC, 1] = p[range(NC), T[:, 3]]
            newCell[6*NC:7*NC, 2] = p[range(NC), T[:, 4]] 
            newCell[6*NC:7*NC, 3] = p[range(NC), T[:, 5]]

            newCell[7*NC:, 0] = p[range(NC), T[:, 3]]
            newCell[7*NC:, 1] = p[range(NC), T[:, 0]]
            newCell[7*NC:, 2] = p[range(NC), T[:, 4]] 
            newCell[7*NC:, 3] = p[range(NC), T[:, 5]]
<<<<<<< HEAD

            NN = self.number_of_nodes()
            self.ds.reinit(NN, newCell)
=======
 
            self.ds.reinit(NN+NE, newCell)
>>>>>>> 8ba3e59a

    def is_valid(self, threshold=1e-15):
        """
        Check if the tetrahedral mesh is valid.

        @param threshold 

        @return True if all tetrahedra have positive volume, False otherwise
        """
        vol = self.cell_volume()
        return np.all(vol > threshold)


    ## @ingroup MeshGenerators
    @classmethod
    def from_one_tetrahedron(cls, meshtype='equ'):
        """
        """
        if meshtype == 'equ':
            node = np.array([
                [0.0, 0.0, 0.0],
                [1.0, 0.0, 0.0],
                [0.5, np.sqrt(3)/2, 0.0],
                [0.5, np.sqrt(3)/6, np.sqrt(2/3)]], dtype=np.float64)
        elif meshtype == 'iso':
            node = np.array([
                [0.0, 0.0, 0.0],
                [1.0, 0.0, 0.0],
                [0.0, 1.0, 0.0],
                [0.0, 0.0, 1.0]], dtype=np.float64)
        cell = np.array([[0, 1, 2, 3]], dtype=np.int_)
        return cls(node, cell)

    ## @ingroup MeshGenerators
    @classmethod
    def from_unit_sphere_gmsh(cls, h): 
        """
        Generate a tetrahedral mesh for a unit sphere by gmsh.

        @param h Parameter controlling mesh density
        @return TetrhedronMesh instance
        """
        import gmsh
        gmsh.initialize()
        gmsh.model.add("UnitSphere")

        # 创建球体
        gmsh.model.occ.addSphere(0.0,0.0,0.0,1,1)

        # 同步几何模型
        gmsh.model.occ.synchronize()

        # 设置网格尺寸
        gmsh.model.mesh.setSize(gmsh.model.getEntities(0),h)

        # 生成网格
        gmsh.model.mesh.generate(3)

        # 获取节点信息
        node_tags, node_coords, _ = gmsh.model.mesh.getNodes()
        node = np.array(node_coords, dtype=np.float64).reshape(-1, 3) 
        
        #节点的编号映射 
        nodetags_map = dict({j:i for i,j in enumerate(ntags)})

        # 获取四面体单元信息
        tetrahedron_type = 4  # 四面体单元的类型编号为 4
        tetrahedron_tags, tetrahedron_connectivity = gmsh.model.mesh.getElementsByType(tetrahedron_type)
        evid = np.array([node_tags[j] for j in tetrahedron_connectivity])
        cell = evid.reshape((tetrahedron_tags.shape[-1],-1))

        # 输出节点和单元数量
        print(f"Number of nodes: {node.shape[0]}")
        print(f"Number of tetrahedra: {cell.shape[0]}")

        gmsh.finalize()
        return cls(node, cell)

    ## @ingroup MeshGenerators
    @classmethod
    def from_unit_cube(cls, nx=10, ny=10, nz=10, threshold=None):
        """
        Generate a tetrahedral mesh for a unit cube.
        
        @param nx Number of divisions along the x-axis (default: 10)
        @param ny Number of divisions along the y-axis (default: 10)
        @param nz Number of divisions along the z-axis (default: 10)
        @param threshold Optional function to filter cells based on their barycenter coordinates (default: None)
        @return TetrahedronMesh instance
        """ 
        return cls.from_box(box=[0, 1, 0, 1, 0, 1], nx=nx, ny=ny, nz=nz, threshold=threshold)

    ## @ingroup MeshGenerators
    @classmethod
    def from_box(cls, box=[0, 1, 0, 1, 0, 1], nx=10, ny=10, nz=10, threshold=None):
        """
        Generate a tetrahedral mesh for a box domain.
        
        @param nx Number of divisions along the x-axis (default: 10)
        @param ny Number of divisions along the y-axis (default: 10)
        @param nz Number of divisions along the z-axis (default: 10)
        @param threshold Optional function to filter cells based on their barycenter coordinates (default: None)
        @return TetrahedronMesh instance
        """ 
        NN = (nx+1)*(ny+1)*(nz+1)
        NC = nx*ny*nz
        node = np.zeros((NN, 3), dtype=np.float64)
        X, Y, Z = np.mgrid[
                box[0]:box[1]:(nx+1)*1j, 
                box[2]:box[3]:(ny+1)*1j,
                box[4]:box[5]:(nz+1)*1j
                ]
        node[:, 0] = X.flat
        node[:, 1] = Y.flat
        node[:, 2] = Z.flat

        idx = np.arange(NN).reshape(nx+1, ny+1, nz+1)
        c = idx[:-1, :-1, :-1]

        cell = np.zeros((NC, 8), dtype=np.int_)
        nyz = (ny + 1)*(nz + 1)
        cell[:, 0] = c.flatten()
        cell[:, 1] = cell[:, 0] + nyz
        cell[:, 2] = cell[:, 1] + nz + 1
        cell[:, 3] = cell[:, 0] + nz + 1
        cell[:, 4] = cell[:, 0] + 1
        cell[:, 5] = cell[:, 4] + nyz
        cell[:, 6] = cell[:, 5] + nz + 1
        cell[:, 7] = cell[:, 4] + nz + 1

        localCell = np.array([
            [0, 1, 2, 6],
            [0, 5, 1, 6],
            [0, 4, 5, 6],
            [0, 7, 4, 6],
            [0, 3, 7, 6],
            [0, 2, 3, 6]], dtype=np.int_)
        cell = cell[:, localCell].reshape(-1, 4)

        if threshold is not None:
            NN = len(node)
            bc = np.sum(node[cell, :], axis=1)/cell.shape[1]
            isDelCell = threshold(bc) 
            cell = cell[~isDelCell]
            isValidNode = np.zeros(NN, dtype=np.bool_)
            isValidNode[cell] = True
            node = node[isValidNode]
            idxMap = np.zeros(NN, dtype=cell.dtype)
            idxMap[isValidNode] = range(isValidNode.sum())
            cell = idxMap[cell]

        return TetrahedronMesh(node, cell)

    def print_cformat(self):
        def print_cpp_array(arr):
            print("int arr[{}][{}] = {{".format(arr.shape[0], arr.shape[1]))
            for i in range(arr.shape[0]):
                if(i%4==3):
                    print("{" + ", ".join(str(x) for x in arr[i]) + "},", end='\n')
                elif(i%4==0):
                    print("    {" + ", ".join(str(x) for x in arr[i]) + "},", end='')
                else:
                    print("{" + ", ".join(str(x) for x in arr[i]) + "},", end='')
            print("};")

        print("Node:")
        print_cpp_array(self.node)
        print("Cell:")
        print_cpp_array(self.ds.cell)
        print("Edge:")
        print_cpp_array(self.ds.edge)
        print("Face:")
        print_cpp_array(self.ds.face)
        print("Face2cell:")
        print_cpp_array(self.ds.face2cell)
        print("Cell2face:")
        print_cpp_array(self.ds.cell_to_face())<|MERGE_RESOLUTION|>--- conflicted
+++ resolved
@@ -1032,14 +1032,8 @@
             newCell[7*NC:, 1] = p[range(NC), T[:, 0]]
             newCell[7*NC:, 2] = p[range(NC), T[:, 4]] 
             newCell[7*NC:, 3] = p[range(NC), T[:, 5]]
-<<<<<<< HEAD
-
-            NN = self.number_of_nodes()
-            self.ds.reinit(NN, newCell)
-=======
  
             self.ds.reinit(NN+NE, newCell)
->>>>>>> 8ba3e59a
 
     def is_valid(self, threshold=1e-15):
         """
