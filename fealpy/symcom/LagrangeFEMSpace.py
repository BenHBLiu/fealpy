
import numpy as np
import sympy as sp

class LagrangeFEMSpace:
    def __init__(self, GD):
        self.GD = int(GD)
        t = 'l0'
        for i in range(1, GD+1):
            t = t+', l%d'%(i)   
        self.l = sp.symbols(t, real=True)
    
    def number_of_dofs(self, p): 
        GD = self.GD
        val = 1
        for i in range(1, GD+1):
            val *= (i+p)/i 
        return int(val) 

    def multi_index_matrix(self, p):
        ldof = self.number_of_dofs(p)
        GD = self.GD
        if GD==1:
            multiIndex = np.zeros((ldof, 2), dtype=np.int_)
            multiIndex[:, 0] = np.arange(p, -1, -1)
            multiIndex[:, 1] = p - multiIndex[:, 0] 
        elif GD==2:
            idx = np.arange(0, ldof)
            idx0 = np.floor((-1 + np.sqrt(1 + 8*idx))/2)
            multiIndex = np.zeros((ldof, 3), dtype=np.int_)
            multiIndex[:, 2] = idx - idx0*(idx0 + 1)/2
            multiIndex[:, 1] = idx0 - multiIndex[:,2]
            multiIndex[:, 0] = p - multiIndex[:, 1] - multiIndex[:, 2]
        elif GD==3: 
            idx = np.arange(1, ldof)
            idx0 = (3*idx + np.sqrt(81*idx*idx - 1/3)/3)**(1/3)
            idx0 = np.floor(idx0 + 1/idx0/3 - 1 + 1e-4) # a+b+c
            idx1 = idx - idx0*(idx0 + 1)*(idx0 + 2)/6
            idx2 = np.floor((-1 + np.sqrt(1 + 8*idx1))/2) # b+c
            multiIndex = np.zeros((ldof, 4), dtype=np.int_)
            multiIndex[1:, 3] = idx1 - idx2*(idx2 + 1)/2
            multiIndex[1:, 2] = idx2 - multiIndex[1:, 3]
            multiIndex[1:, 1] = idx0 - idx2
            multiIndex[:, 0] = p - np.sum(multiIndex[:, 1:], axis=1)
        return multiIndex


    def basis(self,p):
        l = self.l
        GD = self.GD
        ldof = self.number_of_dofs(p)
        A = sp.ones(p+1, GD+1)
        for i in range(1, p+1):
            for j in range(GD+1):
                A[i, j] = (p*l[j] - (i-1))*A[i-1, j]
        for i in range(1,p+1):
            A[i,:] /= sp.factorial(i)
        mi = self.multi_index_matrix(p)
        phi = sp.ones(1, ldof)
        for i in range(ldof):
            for j in range(GD+1):
                phi[i] *= A[mi[i, j], j]
        return phi
    
    def multi_index(self, monoial):
        """
        @brief 幂指数多重指标
        """
        l = self.l
        GD = self.GD
        m = monoial.as_powers_dict()
        a = np.zeros(GD+1, dtype=np.int_) #返回幂指标
        for i in range(GD+1):
            a[i] = int(m.get(l[i]) or 0)
        return a


    def integrate(self, f):
        GD = self.GD
        f = f.expand()
        r = 0    #积分值
        for m in f.as_coeff_add()[1]:
            c = m.as_coeff_mul()[0] #返回系数
            a = self.multi_index(m) #返回单项式的幂指标
            temp = 1
            for i in range(GD+1):
                temp *= sp.factorial(a[i])
            r += sp.factorial(GD)*c*temp/sp.factorial(sum(a)+GD)
        return r + f.as_coeff_add()[0]
        
    
    def phi_phi_matrix(self, p1, p2, p3=None):
        ldof1 = self.number_of_dofs(p1)
        ldof2 = self.number_of_dofs(p2)
        phi1 = self.basis(p1)
        phi2 = self.basis(p2)
        M = sp.tensor.array.MutableDenseNDimArray(sp.zeros(ldof1*ldof2),(1,ldof1,ldof2))
        for i in range(ldof1):
            for j in range(ldof2):
                M[0,i, j] = self.integrate(phi1[i]*phi2[j])
        return M

    def gphi_gphi_matrix(self, p1, p2):
        l = self.l
        GD = self.GD
        ldof1 = self.number_of_dofs(p1)
        ldof2 = self.number_of_dofs(p2)
        phi1 = self.basis(p1)
        phi2 = self.basis(p2)
        S =sp.tensor.array.MutableDenseNDimArray(sp.zeros(ldof1*ldof2*(GD+1))*(GD+1)\
                , (ldof1,ldof2,GD+1,GD+1))
        for i in range(ldof1):
            for j in range(ldof2):
                for m in range(GD + 1):
                    for n in range(GD + 1):
                        temp= sp.diff(phi1[i],l[m])*sp.diff(phi2[j],l[n])
                        S[i,j,m,n] = self.integrate(temp) 
        return S


    def gphi_phi_matrix(self, p1, p2):
        l = self.l
        GD = self.GD
        ldof1 = self.number_of_dofs(p1)
        ldof2 = self.number_of_dofs(p2)
        phi1 = self.basis(p1)
        phi2 = self.basis(p2)
        S = np.zeros(shape = (ldof1, ldof2, GD+1))
        S =sp.tensor.array.MutableDenseNDimArray(sp.zeros(ldof1*ldof2*(GD+1))\
                ,(ldof1, ldof2 ,GD+1))
        for i in range(ldof1):
            for j in range(ldof2):
                for n in range(GD + 1):
                    temp= sp.diff(phi1[i],l[n])*phi2[j]
                    S[i,j,n] = self.integrate(temp) 
        return S
    
<<<<<<< HEAD
    def B_matrix(self,p):
        ldof = self.number_of_dofs(p)
        M = sp.zeros(ldof, ldof)
        mi = self.multi_index_matrix(p)
        phi = self.basis(p)
        for i in range(ldof):
            for j in range(ldof):
                M[i, j] = self.integrate(phi[i]*phi[j], p)
        return M



if __name__ == "__main__":
    from sympy import *
    p=2
    space = LagrangeFEMSpace(2)
    M = space.mass_matrix(p, p)
    print(latex(180*M))
=======
    def phi_gphi_phi_matrix(self, p1, p2):
        l = self.l
        GD = self.GD
        ldof1 = self.number_of_dofs(p1)
        ldof2 = self.number_of_dofs(p2)
        phi1 = self.basis(p1)
        phi2 = self.basis(p2)
        S = np.zeros(shape = (ldof1, ldof2, GD+1))
        S =sp.tensor.array.MutableDenseNDimArray(sp.zeros(ldof1*ldof2*(GD+1))\
                ,(ldof1, ldof2 ,GD+1))
        for i in range(ldof1):
            for j in range(ldof2):
                for n in range(GD + 1):
                    temp= sp.diff(phi1[i],l[n])*phi2[j]
                    S[i,j,n] = self.integrate(temp) 
        return S
>>>>>>> 1620b5cc
<|MERGE_RESOLUTION|>--- conflicted
+++ resolved
@@ -135,26 +135,6 @@
                     S[i,j,n] = self.integrate(temp) 
         return S
     
-<<<<<<< HEAD
-    def B_matrix(self,p):
-        ldof = self.number_of_dofs(p)
-        M = sp.zeros(ldof, ldof)
-        mi = self.multi_index_matrix(p)
-        phi = self.basis(p)
-        for i in range(ldof):
-            for j in range(ldof):
-                M[i, j] = self.integrate(phi[i]*phi[j], p)
-        return M
-
-
-
-if __name__ == "__main__":
-    from sympy import *
-    p=2
-    space = LagrangeFEMSpace(2)
-    M = space.mass_matrix(p, p)
-    print(latex(180*M))
-=======
     def phi_gphi_phi_matrix(self, p1, p2):
         l = self.l
         GD = self.GD
@@ -171,4 +151,12 @@
                     temp= sp.diff(phi1[i],l[n])*phi2[j]
                     S[i,j,n] = self.integrate(temp) 
         return S
->>>>>>> 1620b5cc
+
+
+
+if __name__ == "__main__":
+    from sympy import *
+    p=2
+    space = LagrangeFEMSpace(2)
+    M = space.mass_matrix(p, p)
+    print(latex(180*M))