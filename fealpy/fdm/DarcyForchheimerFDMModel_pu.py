import numpy as np
from scipy.sparse import coo_matrix, csr_matrix, eye, hstack, vstack, bmat, spdiags
from numpy import linalg as LA
from scipy.sparse.linalg import inv
from fealpy.fem.integral_alg import IntegralAlg
from fealpy.fdm.DarcyFDMModel import DarcyFDMModel
from scipy.sparse.linalg import cg, inv, dsolve, spsolve

class DarcyForchheimerFDMModel():
    def __init__(self, pde, mesh):
        self.pde = pde
        self.mesh = mesh

        NE = mesh.number_of_edges()
        NC = mesh.number_of_cells()
        self.uh = np.zeros(NE, dtype=mesh.ftype)
        self.ph = np.zeros(NC, dtype=mesh.ftype)
        self.uI = np.zeros(NE, dtype=mesh.ftype) 
        self.uh0 = np.zeros(NE, dtype=mesh.ftype)
        self.ph0 = np.zeros(NC, dtype=mesh.ftype)
        
        isYDEdge = mesh.ds.y_direction_edge_flag()
        isXDEdge = mesh.ds.x_direction_edge_flag()
        bc = mesh.entity_barycenter('edge')
        pc = mesh.entity_barycenter('cell')

        self.uI[isYDEdge] = pde.velocity_x(bc[isYDEdge])
        self.uI[isXDEdge] = pde.velocity_y(bc[isXDEdge]) 
        self.pI = pde.pressure(pc)
        umax = np.max(self.uI)
        pmax = np.max(np.abs(self.pI))
#        print('uI:',self.uI)
#        print('pI:',self.pI)
        pc = mesh.entity_barycenter('cell')
        self.pI = pde.pressure(pc)

        self.ph[0] = self.pI[0]
        pass

    def get_nonlinear_coef(self):
        mesh = self.mesh
        uh0 = self.uh0

        itype = mesh.itype
        ftype = mesh.ftype

        mu = self.pde.mu
        k = self.pde.k

        rho = self.pde.rho
        beta = self.pde.beta

        NE = mesh.number_of_edges()
        NC = mesh.number_of_cells()

        isBDEdge = mesh.ds.boundary_edge_flag()
        isYDEdge = mesh.ds.y_direction_edge_flag()
        isXDEdge = mesh.ds.x_direction_edge_flag()

        C = np.ones(NE, dtype=mesh.ftype)
        edge2cell = mesh.ds.edge_to_cell()
        cell2edge = mesh.ds.cell_to_edge()

        flag = ~isBDEdge & isYDEdge
        L = edge2cell[flag, 0]
        R = edge2cell[flag, 1]
        P1 = cell2edge[L, 0]# the 0 edge of the left cell
        D1 = cell2edge[L, 2]# the 2 edge of the left cell
        P2 = cell2edge[R, 0]# the 0 edge of the right cell
        D2 = cell2edge[R, 2]# the 2 edge of the right cell

        C[flag] = 1/4*(np.sqrt(uh0[flag]**2+uh0[P1]**2)+np.sqrt(uh0[flag]**2+uh0[D1]**2)\
                +np.sqrt(uh0[flag]**2+uh0[P2]**2)+np.sqrt(uh0[flag]**2+uh0[D2]**2))

        flag = ~isBDEdge & isXDEdge
        L = edge2cell[flag, 0]
        R = edge2cell[flag, 1]
        P1 = cell2edge[L, 3]
        D1 = cell2edge[L, 1]
        P2 = cell2edge[R, 3]
        D2 = cell2edge[R, 1]
        C[flag] = 1/4*(np.sqrt(uh0[flag]**2+uh0[P1]**2)+np.sqrt(uh0[flag]**2+uh0[D1]**2)\
                +np.sqrt(uh0[flag]**2+uh0[P2]**2)+np.sqrt(uh0[flag]**2+uh0[D2]**2))

        C = mu/k + rho*beta*C

        return C # no problem


    def get_left_matrix(self):

        mesh = self.mesh
        NE = mesh.number_of_edges()
        NC = mesh.number_of_cells()

        itype = mesh.itype
        ftype = mesh.ftype

        idx = np.arange(NE)
        isBDEdge = mesh.ds.boundary_edge_flag()
        isYDEdge = mesh.ds.y_direction_edge_flag()
        isXDEdge = mesh.ds.x_direction_edge_flag()

        C = self.get_nonlinear_coef()
        A11 = spdiags(C,0,NE,NE).toarray()# correct


        edge2cell = mesh.ds.edge_to_cell()
        I, = np.nonzero(~isBDEdge & isYDEdge)
        L = edge2cell[I, 0]
        R = edge2cell[I, 1]
        data = np.ones(len(I), dtype=ftype)/mesh.hx

        A12 = coo_matrix((data, (I, R)), shape=(NE, NC))
        A12 += coo_matrix((-data, (I, L)), shape=(NE, NC))

        I, = np.nonzero(~isBDEdge & isXDEdge)
        L = edge2cell[I, 0]
        R = edge2cell[I, 1]
        data = np.ones(len(I), dtype=ftype)/mesh.hy
        A12 += coo_matrix((-data, (I, R)), shape=(NE, NC))
        A12 += coo_matrix((data, (I, L)), shape=(NE, NC))
        A12 = A12.tocsr()

        
        cell2edge = mesh.ds.cell_to_edge()
        I = np.arange(NC, dtype=itype)
        data = np.ones(NC, dtype=ftype)
        A21 = coo_matrix((data/mesh.hx, (I, cell2edge[:, 1])), shape=(NC, NE), dtype=ftype)
        A21 += coo_matrix((-data/mesh.hx, (I, cell2edge[:, 3])), shape=(NC, NE), dtype=ftype)
        A21 += coo_matrix((data/mesh.hy, (I, cell2edge[:, 2])), shape=(NC, NE), dtype=ftype)
        A21 += coo_matrix((-data/mesh.hy, (I, cell2edge[:, 0])), shape=(NC, NE), dtype=ftype)
        A21 = A21.tocsr()
        A = bmat([(A11, A12), (A21, None)], format='csr', dtype=ftype)

        return A


    def get_right_vector(self):
        pde = self.pde
        mesh = self.mesh
        node = mesh.node
        itype = mesh.itype
        ftype = mesh.ftype

        NN = mesh.number_of_nodes()  
        NE = mesh.number_of_edges()
        NC = mesh.number_of_cells()
        edge = mesh.entity('edge')
        isBDEdge = mesh.ds.boundary_edge_flag()
        isYDEdge = mesh.ds.y_direction_edge_flag()
        isXDEdge = mesh.ds.x_direction_edge_flag()
        bc = mesh.entity_barycenter('edge')
        pc = mesh.entity_barycenter('cell')

        mu = self.pde.mu
        k = self.pde.k
        rho = self.pde.rho
        beta = self.pde.beta

        ## Modify
        C = self.get_nonlinear_coef()#add

        b0 = np.zeros(NE, dtype=ftype)
        flag = ~isBDEdge & isYDEdge
        b0[flag] = pde.source2(bc[flag])
        flag = ~isBDEdge & isXDEdge
        b0[flag] = pde.source3(bc[flag])

        idx, = np.nonzero(isYDEdge & isBDEdge)
        val = pde.velocity_x(bc[idx])
        b0[idx] = (mu/k+beta*rho*C[idx])*val #modify

        idx, = np.nonzero(isXDEdge & isBDEdge)
        val = pde.velocity_y(bc[idx])
        b0[idx] = (mu/k+beta*rho*C[idx])*val

        b1 = pde.source1(pc)
#        print('maxf',np.max(b0))
        return np.r_[b0, b1] 

    def solve(self):
        mesh = self.mesh

        hx = mesh.hx
        hy = mesh.hy
        NE = mesh.number_of_edges()
        NC = mesh.number_of_cells()
        itype = mesh.itype
        ftype = mesh.ftype

        pc = mesh.entity_barycenter('cell')

        b = self.get_right_vector()
        A = self.get_left_matrix()

<<<<<<< HEAD:fealpy/fdm/DarcyForchheimerFDMModel_pu.py
        tol = 1e-6
||||||| merged common ancestors
        tol = 1e-9
=======
        tol = 1e-4
>>>>>>> 99da71a9a1166f73488a5da276ebe59f8e088465:fealpy/fdm/DarcyForchheimerFDMModel.py
        ru = 1
        rp = 1
        count = 0
        iterMax = 2000
        while ru+rp > tol and count < iterMax:

            bnew = b
            
            x = np.r_[self.uh, self.ph]#把self.uh,self.ph组合在一起
            bnew = bnew - A@x

            # Modify matrix
            bdIdx = np.zeros((A.shape[0],), dtype = itype)
            bdIdx[NE] = 1

            Tbd = spdiags(bdIdx, 0, A.shape[0], A.shape[1])
            T = spdiags(1-bdIdx, 0, A.shape[0], A.shape[1])
            AD = T@A@T + Tbd

            bnew[NE] = self.ph[0]
            A11 = AD[:NE,:NE]
            A11inv = inv(A11)
            A12 = AD[:NE,NE:NE+NC]
            A21 = AD[NE:NE+NC,:NE]
            Anew = A21*A11inv*A12
            b1 = A21*A11inv*b[:NE] - b[NE:NE+NC]

            # solve
            p1 = np.zeros((NC,),dtype=ftype)
            p1[1:NC] = spsolve(Anew[1:NC,1:NC],bnew[1:NC])
            p1[0] = self.pde.pressure(pc[0])
            u1 = A11inv*(b[:NE] - A12*p1)

            f = b[:NE]
            g = b[NE:]

            ue = np.sqrt(np.sum(hx*hy*(u1-self.uh0)**2))
            pe = np.sqrt(np.sum(hx*hy*(p1-self.ph0)**2))
#            print('uh -u0:',ue)
#            print('ph - p0:',pe)

            self.uh0[:] = u1
            A = self.get_left_matrix()
            A11 = A[:NE,:NE]
            A12 = A[:NE,NE:NE+NC]
            A21 = A[NE:NE+NC,:NE]
<<<<<<< HEAD:fealpy/fdm/DarcyForchheimerFDMModel_pu.py
            p1 = np.zeros((NC,),dtype=ftype)
            Anew = A21*A11
            ru0 = np.max(f - A11*np.zeros((NE,)) - A12*self.ph0)
||||||| merged common ancestors
            ru0 = np.max(f - A11*np.zeros((NE,)) - A12*self.ph0)
=======
>>>>>>> 99da71a9a1166f73488a5da276ebe59f8e088465:fealpy/fdm/DarcyForchheimerFDMModel.py
            if LA.norm(f) == 0:
                ru = LA.norm(f - A11*u1 - A12*p1)
            else:
                ru = LA.norm(f - A11*u1 - A12*p1)/LA.norm(f)
            if LA.norm(g) == 0:
                rp = LA.norm(g - A21*u1)
            else:
                rp = LA.norm(g - A21*u1)/LA.norm(g)

            count = count + 1
 #           print('ru:',ru)
 #           print('rp:',rp)

        self.uh[:] = u1
        self.ph[:] = p1
#        print('uh:',self.uh)
        return count

    def grad_pressure(self):
        mesh = self.mesh
        ftype = mesh.ftype

        NC = mesh.number_of_cells()

        ph = self.ph
        hx = mesh.hx
        hy = mesh.hy

        val = np.zeros((NC,2),dtype=ftype)


    def get_max_error(self):
        ue = np.max(np.abs(self.uh - self.uI))
        pe = np.max(np.abs(self.ph - self.pI))
        return ue, pe

    def get_L2_error(self):
        mesh = self.mesh
        hx = mesh.hx
        hy = mesh.hy
        ueL2 = np.sqrt(np.sum(hx*hy*(self.uh - self.uI)**2))
        peL2 = np.sqrt(np.sum(hx*hy*(self.ph - self.pI)**2))
        return ueL2,peL2

<<<<<<< HEAD:fealpy/fdm/DarcyForchheimerFDMModel_pu.py
    def get_H1_error(self):
        mesh = self.mesh
        NC = mesh.number_of_cells()
        hx = mesh.hx
        hy = mesh.hy

        ueL2,peL2 = self.get_L2_error()
        ep = self.ph - self.pI
        psemi = np.sqrt(np.sum((ep[1:] - ep[:NC-1])**2)/hx/hy)
        peH1 = peL2 + psemi
        return peH1
||||||| merged common ancestors
#    def get_L2_perror(self):
#        uh = self.uh
#        ph = self.ph
#        uI = self.uI
#        pI = self.pI
#        err = self.integralalg.L2_error(ph, pI)
#        return err
 
=======
    def get_H1_error(self):
        mesh = self.mesh
        NC = mesh.number_of_cells()
        hx = mesh.hx
        hy = mesh.hy
        ueL2,peL2 = self.get_L2_error()
        ep = self.ph - self.pI
        psemi = np.sqrt(np.sum((ep[1:]-ep[:NC-1])**2))
        peH1 = peL2+psemi
        return ep,psemi

    def get_DpL2_error(self):
        mesh = self.mesh
        NC = mesh.number_of_cells()
        hx = mesh.hx
        hy = mesh.hy
        Nx = int(1/hx)
        Ny = int(1/hy)
        ftype = mesh.ftype

        Dph = np.zeros((NC,2),dtype=ftype)
        bc = mesh.entity_barycenter('edge')
        pc = mesh.entity_barycenter('cell')
        DpI = self.pde.grad_pressure(pc)

        isBDEdge = mesh.ds.boundary_edge_flag()
        isYDEdge = mesh.ds.y_direction_edge_flag()
        isXDEdge = mesh.ds.x_direction_edge_flag()
        I, = np.nonzero(isBDEdge & isYDEdge)
        Dph[NC-Ny:NC,0] = self.pde.source2(bc[I[Ny:],:])
        J, = np.nonzero(isBDEdge & isXDEdge)
        Dph[Ny-1:NC:Ny,1] = self.pde.source3(bc[J[1::2],:])

        Dph[:NC-Ny,0] = (self.ph[Ny:] - self.ph[:NC-Ny])/hx
        
        m = np.arange(NC)
        m = m.reshape(Ny,Nx)
        n1 = m[:,1:].flatten()
        n2 = m[:,:Ny-1].flatten()
        Dph[n2,1] = (self.ph[n1] - self.ph[n2])/hy

        DpeL2 = np.sqrt(np.sum(hx*hy*(Dph[:] - DpI[:])**2))

        return DpeL2

>>>>>>> 99da71a9a1166f73488a5da276ebe59f8e088465:fealpy/fdm/DarcyForchheimerFDMModel.py<|MERGE_RESOLUTION|>--- conflicted
+++ resolved
@@ -194,13 +194,7 @@
         b = self.get_right_vector()
         A = self.get_left_matrix()
 
-<<<<<<< HEAD:fealpy/fdm/DarcyForchheimerFDMModel_pu.py
         tol = 1e-6
-||||||| merged common ancestors
-        tol = 1e-9
-=======
-        tol = 1e-4
->>>>>>> 99da71a9a1166f73488a5da276ebe59f8e088465:fealpy/fdm/DarcyForchheimerFDMModel.py
         ru = 1
         rp = 1
         count = 0
@@ -226,13 +220,15 @@
             A12 = AD[:NE,NE:NE+NC]
             A21 = AD[NE:NE+NC,:NE]
             Anew = A21*A11inv*A12
-            b1 = A21*A11inv*b[:NE] - b[NE:NE+NC]
+            print('Anew',Anew)
+            b1 = A21*A11inv*bnew[:NE] - bnew[NE:NE+NC]
+            print('b1',b1)
 
             # solve
             p1 = np.zeros((NC,),dtype=ftype)
-            p1[1:NC] = spsolve(Anew[1:NC,1:NC],bnew[1:NC])
+            p1[1:NC] = spsolve(Anew[1:NC,1:NC],b1[1:NC])
             p1[0] = self.pde.pressure(pc[0])
-            u1 = A11inv*(b[:NE] - A12*p1)
+            u1 = A11inv*(bnew[:NE] - A12*p1)
 
             f = b[:NE]
             g = b[NE:]
@@ -247,14 +243,6 @@
             A11 = A[:NE,:NE]
             A12 = A[:NE,NE:NE+NC]
             A21 = A[NE:NE+NC,:NE]
-<<<<<<< HEAD:fealpy/fdm/DarcyForchheimerFDMModel_pu.py
-            p1 = np.zeros((NC,),dtype=ftype)
-            Anew = A21*A11
-            ru0 = np.max(f - A11*np.zeros((NE,)) - A12*self.ph0)
-||||||| merged common ancestors
-            ru0 = np.max(f - A11*np.zeros((NE,)) - A12*self.ph0)
-=======
->>>>>>> 99da71a9a1166f73488a5da276ebe59f8e088465:fealpy/fdm/DarcyForchheimerFDMModel.py
             if LA.norm(f) == 0:
                 ru = LA.norm(f - A11*u1 - A12*p1)
             else:
@@ -299,7 +287,6 @@
         peL2 = np.sqrt(np.sum(hx*hy*(self.ph - self.pI)**2))
         return ueL2,peL2
 
-<<<<<<< HEAD:fealpy/fdm/DarcyForchheimerFDMModel_pu.py
     def get_H1_error(self):
         mesh = self.mesh
         NC = mesh.number_of_cells()
@@ -311,7 +298,6 @@
         psemi = np.sqrt(np.sum((ep[1:] - ep[:NC-1])**2)/hx/hy)
         peH1 = peL2 + psemi
         return peH1
-||||||| merged common ancestors
 #    def get_L2_perror(self):
 #        uh = self.uh
 #        ph = self.ph
@@ -320,7 +306,6 @@
 #        err = self.integralalg.L2_error(ph, pI)
 #        return err
  
-=======
     def get_H1_error(self):
         mesh = self.mesh
         NC = mesh.number_of_cells()
@@ -365,5 +350,3 @@
         DpeL2 = np.sqrt(np.sum(hx*hy*(Dph[:] - DpI[:])**2))
 
         return DpeL2
-
->>>>>>> 99da71a9a1166f73488a5da276ebe59f8e088465:fealpy/fdm/DarcyForchheimerFDMModel.py