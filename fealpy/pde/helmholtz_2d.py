
from ..backend import backend_manager as bm
bm.set_backend('pytorch')

from ..typing import TensorLike
from ..decorator import cartesian

def bessel_function(v: int, x: TensorLike) -> TensorLike:
    """
    Compute the Bessel function of the first kind of order v at points x.

    Parameters:
        v: Order of the Bessel function (only 0 and 1 are currently supported).
        x: Input values where the Bessel function is evaluated. Can be a tensor,
           array, or scalar depending on the backend.

    Returns:
        TensorLike: Values of the Bessel function at points x.

    Note:
        - For PyTorch backend: Uses native torch.special.bessel_j0 and bessel_j1 functions.
        - For Numpy backends: Uses scipy.special.jv function.
        - Currently only supports orders 0 and 1 for both backends.
    """
    if bm.backend_name == 'pytorch':
        import torch
        if v == 0:
            return torch.special.bessel_j0(x)
        elif v == 1:
            return torch.special.bessel_j1(x)
        else:
            raise NotImplementedError("PyTorch only supports Bessel functions of order 0 and 1.")
    else:
        from scipy.special import jv
        if v == 0:
            return jv(0, x)
        elif v == 1:
            return jv(1, x)
        else:
            raise NotImplementedError("Just supports Bessel functions of order 0 and 1.")

class HelmholtzData2d():
    """
    A class representing the 2D Helmholtz equation with methods for solution, gradient,
    source term, PDE formulation, and Robin boundary conditions.

    Parameters:
        k: Wave number for the Helmholtz equation.
        backend (str): Computational backend ('pytorch', 'numpy'). 
                                Defaults to 'pytorch'.
    """
    def __init__(self, k=1.0):
        self.k = bm.tensor(k, dtype=bm.float64)  # 0 维张量
        c1 = bm.cos(self.k) + bm.sin(self.k)*1j
        c2 = bessel_function(v=0, x=self.k) + 1j * bessel_function(v=1, x=self.k)
        self.c = c1 / c2    # 方程中的常数

    def domain(self):
        return (-0.5, 0.5, -0.5, 0.5)

    @cartesian
    def solution(self, p: TensorLike) -> TensorLike:
        """
        The exact solution of the 2D Helmholtz equation:
        u(x,y) = (cos(k*r) - c * J0(k*r)) / k,
        where r = sqrt(x^2 + y^2),c = (cos(k) + i*sin(k)) / (J0(k) + i*J1(k)),
        J0 and J1 are Bessel functions of the first kind of order 0 and 1 respectively.

        Parameters:
            p: Input tensor representing spatial coordinates (2D).

        Returns:
            Tensor: The exact solution at given points.
        """
        if bm.backend_name == 'pytorch':
            x = p[..., 0:1]
            y = p[..., 1:2]
        elif bm.backend_name == 'numpy':
            x = p[..., 0]
            y = p[..., 1]
        r = bm.sqrt(x ** 2 + y ** 2)
        val = bm.zeros(x.shape, dtype=bm.complex128)
        val[:] = (bm.cos(self.k * r) - self.c * bessel_function(v=0, x=self.k * r)) / self.k
        return val
    
    def solution_numpy_real(self, p: TensorLike) -> TensorLike:
        """
        The real part of the exact solution, with numpy array input/output.

        Parameters:
            p: Input numpy array representing spatial coordinates.

        Returns:
            NDArray: The real part of the solution at given points.
        """
        sol = self.solution(bm.tensor(p))
        real_ = bm.real(sol)
        return real_.detach().numpy()

    @cartesian
    def solution_numpy_imag(self, p: TensorLike) -> TensorLike:
        """
           The imaginary part of the exact solution, with numpy array input/output.

           Parameters:
               p: Input numpy array representing spatial coordinates.

           Returns:
               NDArray: The imaginary part of the solution at given points.
           """
        sol = self.solution(bm.tensor(p))
        imag_ = bm.imag(sol)
        return imag_.detach().numpy()

    @cartesian
    def source(self, p: TensorLike) -> TensorLike:
        """
        The source term of the 2D Helmholtz equation:
        f(x,y) = sin(k*r) / r, where r = sqrt(x^2 + y^2).

        Parameters:
            p: Input tensor representing spatial coordinates.

        Returns:
            Tensor: The source term at given points.
        """
        x = p[..., 0:1]
        y = p[..., 1:2]
        r = bm.sqrt(x ** 2 + y ** 2)
        f = bm.zeros(x.shape, dtype=bm.complex128)
        f[:] = bm.sin(self.k * r) / r  # 源项
        return f

    @cartesian
    def gradient(self, p:  TensorLike) -> TensorLike:
        """
        The gradient of the exact solution of the 2D Helmholtz equation:
        ∇u = (-cos(k*r) + c * J1(k*r)) / k * (x/r, y/r),
        where r = sqrt(x^2 + y^2),c = (cos(k) + i*sin(k)) / (J0(k) + i*J1(k)),
        J0 and J1 are Bessel functions of the first kind of order 0 and 1 respectively.

        Parameters:
            p: Input tensor representing spatial coordinates.

        Returns:
            Tensor: The gradient of the solution at given points.
        """
        x = p[..., 0:1]
        y = p[..., 1:2]
        r = bm.sqrt(x ** 2 + y ** 2)

        val = bm.zeros(p.shape, dtype=bm.complex128)
        u_r = self.c * bessel_function(v=1, x=self.k * r) - bm.sin(self.k * r)
        val[..., 0:1] = u_r * x / r
        val[..., 1:2] = u_r * y / r
        return val

    @cartesian
<<<<<<< HEAD
    def robin(self, p, n):
        k = self.k
        x = p[..., 0]
        y = p[..., 1]
        grad = self.gradient(p) # (NC, NQ, dof_numel)
        val = np.sum(grad*n[:, np.newaxis, :], axis=-1)
        kappa = np.broadcast_to(np.array([0.0 + 1j * k,], dtype=np.complex128), shape=x.shape)
        val += kappa*self.solution(p) 
        return val
=======
    def robin(self, p: TensorLike, n: TensorLike) -> TensorLike:
        """
        Compute the Robin boundary condition for the Helmholtz equation.
>>>>>>> fb10a856

        Parameters:
            p: Input tensor representing spatial coordinates with shape (NC, NQ, dof_numel), 
            n: Normal vectors at each point with shape (N, 2), corresponding to p.

        Returns:
            TensorLike: The Robin boundary condition values at given points with shape (N, 1).
                    Computed as ∂u/∂n + iκu, where κ is the wavenumber.
        """
        kappa = 0.0 + self.k * 1j
        if bm.backend_name == 'pytorch':
            val = (self.gradient(p) * n).sum(dim=-1, keepdim=True) + kappa * self.solution(p)
        elif bm.backend_name == 'numpy':
            x = p[..., 0]
            y = p[..., 1]
            grad = self.gradient(p)     # (NC, NQ, GD)
            val = bm.sum(grad*n[:, None, :], axis=-1) # (N,1)
            val += kappa*self.solution(p) 
        return val
    
    def symbolic_com(self):
        """
        Symbolic computation of the solution and its derivatives using SymPy.
        Used for verification and debugging purposes.

        Computes:
        1. The exact solution u in symbolic form
        2. The source term f = -Δu - k²u
        3. Partial derivatives ∂u/∂x and ∂u/∂y

        Prints:
        - The symbolic expression for the source term f
        - The symbolic expressions for ∂u/∂x and ∂u/∂y
        """
        import sympy as sp
        x, y, k , R= sp.symbols('x, y, k, R', real=True)
        r = sp.sqrt(x**2 + y**2)
        J0k = sp.besselj(0, k)
        J1k = sp.besselj(1, k)
        J0kr = sp.besselj(0, k*r)
        u = sp.cos(k*r)/k - J0kr*(sp.cos(k) + sp.I*sp.sin(k))/(J0k + sp.I*J1k)/k
        f = (-u.diff(x, 2) - u.diff(y, 2) - k**2*u).simplify().subs({r:R})
    
        print("f:", f)
        print(u.diff(x).subs({r:R}))
        print(u.diff(y).subs({r:R}))
<|MERGE_RESOLUTION|>--- conflicted
+++ resolved
@@ -156,21 +156,9 @@
         return val
 
     @cartesian
-<<<<<<< HEAD
-    def robin(self, p, n):
-        k = self.k
-        x = p[..., 0]
-        y = p[..., 1]
-        grad = self.gradient(p) # (NC, NQ, dof_numel)
-        val = np.sum(grad*n[:, np.newaxis, :], axis=-1)
-        kappa = np.broadcast_to(np.array([0.0 + 1j * k,], dtype=np.complex128), shape=x.shape)
-        val += kappa*self.solution(p) 
-        return val
-=======
     def robin(self, p: TensorLike, n: TensorLike) -> TensorLike:
         """
         Compute the Robin boundary condition for the Helmholtz equation.
->>>>>>> fb10a856
 
         Parameters:
             p: Input tensor representing spatial coordinates with shape (NC, NQ, dof_numel), 
