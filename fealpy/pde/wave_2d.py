--- conflicted
+++ resolved
@@ -57,13 +57,8 @@
         x, y = p[..., 0], p[..., 1]
         eps = 0.00001
         pi = np.pi
-<<<<<<< HEAD
-        # return eps*np.sin(pi*x)*np.sin(pi*y)
-        return eps*(np.sin(4*pi*x)+np.cos(4*pi*y))
-=======
         val = np.sin(4*pi*x) + np.cos(4*pi*y)
         return eps*val
->>>>>>> f8f6eefd
     
     @cartesian
     def init_solution_diff_t(self, p):
