--- conflicted
+++ resolved
@@ -25,13 +25,7 @@
 print("网比r_x:", tau/(hx**2))
 print("网比r_y:", tau/(hy**2))
 uh0 = mesh.interpolate(pde.init_solution, intertype='node')
-print("uh0", uh0)
-print(uh0.shape)
 
-<<<<<<< HEAD
-
-=======
->>>>>>> c41413a4
 def advance_forward(n):
     """
     @brief 时间步进格式为向前欧拉方法
@@ -43,17 +37,11 @@
         return uh0, t
     else:
         A = mesh.parabolic_operator_forward(tau)
-<<<<<<< HEAD
-        source = lambda p: pde.source(p, t + tau)
-        f = mesh.interpolate(source, intertype='node')
-        uh0.flat = A@uh0.flat + tau*f.flat
-=======
         
         source = lambda p: pde.source(p, t + tau)
         f = mesh.interpolate(source, intertype='node')
         
         uh0[:].flat = A@uh0[:].flat + (tau*f[:]).flat
->>>>>>> c41413a4
         gD = lambda p: pde.dirichlet(p, t+tau)
         mesh.update_dirichlet_bc(gD, uh0)
         
@@ -62,11 +50,7 @@
         print(f"the max error is {e}")
         return uh0, t
 
-<<<<<<< HEAD
-uh0, t = advance_forward(2)
-=======
 fig, axes = plt.subplots()
 box = [0, 1, 0, 1] # 图像显示的范围 0 <= x <= 1, -1.5 <= y <= 1.5
 mesh.show_animation(fig, axes, box, advance_forward, frames=nt + 1)
-plt.show()
->>>>>>> c41413a4
+plt.show()