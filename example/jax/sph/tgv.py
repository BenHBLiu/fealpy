import jax
import enum
import jax.numpy as jnp
from fealpy.jax.sph.node_mesh import NodeMesh
from fealpy.jax.sph.kernel_function import QuinticKernel
from jax_md import space
from jax import ops, vmap
import matplotlib.pyplot as plt
jax.config.update("jax_enable_x64", True) # 启用 float64 支持

EPS = jnp.finfo(float).eps
dx = 0.02
<<<<<<< HEAD
dy = 0.2
volume = dx * dy #质量
=======
dy = 0.02
>>>>>>> a4a3b029
h = dx #平滑长度
Vmax = 1 #预期最大速度
c0 =10 * Vmax #声速
rho0 = 1 #参考密度
<<<<<<< HEAD
mass = volume*rho0
gamma = 1
=======
eta0 = 0.01
gamma = 1 #用于压力计算
>>>>>>> a4a3b029
p0 = c0**2*rho0/gamma #参考压力
pb = 0 #背景压力
nu = 1 #运动粘度
<<<<<<< HEAD
g = jnp.array([0.0, 0.0])
T = 5
dt = 0.0004
nt = int(T/dt)
EPS = jnp.finfo(float).eps
=======
T = 5 #终止时间
dt = 0.0004 #时间间隔
t_num = int(T / dt)
dim = 2 #维数
box_size = jnp.array([1.0,1.0]) #模拟区域
>>>>>>> a4a3b029

mesh = NodeMesh.from_tgv_domain(box_size, dx)

position = mesh.node
NN = position.shape[0]
mv = jnp.zeros((NN, 2), dtype=jnp.float64)
tv = jnp.zeros((NN, 2), dtype=jnp.float64)
<<<<<<< HEAD
mass = jnp.ones(NN, dtype=jnp.float64) * mass
rho = jnp.ones(NN, dtype=jnp.float64) * rho0
pressure = jnp.zeros(NN, dtype=jnp.float64)
external_force = jnp.zeros((NN, 2), dtype=jnp.float64) * g
isFd = jnp.zeros(NN, dtype=bool)
isDd = jnp.zeros(NN, dtype=bool)
#TODO#eos
=======
volume = jnp.ones(NN, dtype=jnp.float64) * h**dim
rho = jnp.ones(NN, dtype=jnp.float64) * rho0
mass = jnp.ones(NN, dtype=jnp.float64) * h**dim * rho0
eta = jnp.ones(NN, dtype=jnp.float64) * eta0
external_force = jnp.zeros_like(position)
displacement, shift = space.periodic(side=box_size)

#状态方程更新压力
def tait_eos(rho, p0=p0, rho0=rho0, gamma=gamma, pb=pb):
    return p0 * ((rho/rho0)**gamma - 1) + pb
p = tait_eos(rho)

#设置标签
class Tag(enum.IntEnum):
    fill_value = -1 #当粒子数量变化时，用 -1 填充
    fluid = 0
    solid_wall = 1 #固壁墙粒子
    moving_wall = 2 #移动墙粒子
    dirichlet_wall = 3 #温度边界条件的狄利克雷墙壁粒子
def tag_set(pos):
    tag = jnp.full(len(pos), Tag.fluid, dtype=int)
    return tag
tag = tag_set(position)
>>>>>>> a4a3b029

#计算初始速度
x = position[:,0]
y = position[:,1]
u0 = -jnp.cos(2 * jnp.pi * x) * jnp.sin(2 * jnp.pi * y)
v0 = jnp.sin(2 * jnp.pi * x) * jnp.cos(2 * jnp.pi *y)
mv = mv.at[:,0].set(u0)
mv = mv.at[:,1].set(v0)
tv = mv

'''
fig, ax = plt.subplots()
mesh.add_plot(ax, color='red', markersize=25)
plt.xlabel('X-axis')
plt.ylabel('Y-axis')
plt.title('NodeSet from TGV Domain')
plt.show()
'''

#初始化 nodedate 字典
mesh.nodedate = {
    "position": position,
    "tag": tag,
    "mv": mv,
    "tv": tv,
    "dmvdt": jnp.zeros_like(mv),
    "dtvdt": jnp.zeros_like(mv),
    "drhodt": jnp.zeros_like(rho),
    "rho": rho,
    "p": p,
    "mass": mass,
    "eta": eta,
}

kernel = QuinticKernel(h=h,dim=2)
<|MERGE_RESOLUTION|>--- conflicted
+++ resolved
@@ -10,39 +10,20 @@
 
 EPS = jnp.finfo(float).eps
 dx = 0.02
-<<<<<<< HEAD
-dy = 0.2
-volume = dx * dy #质量
-=======
 dy = 0.02
->>>>>>> a4a3b029
 h = dx #平滑长度
 Vmax = 1 #预期最大速度
 c0 =10 * Vmax #声速
 rho0 = 1 #参考密度
-<<<<<<< HEAD
-mass = volume*rho0
-gamma = 1
-=======
 eta0 = 0.01
 gamma = 1 #用于压力计算
->>>>>>> a4a3b029
 p0 = c0**2*rho0/gamma #参考压力
 pb = 0 #背景压力
 nu = 1 #运动粘度
-<<<<<<< HEAD
-g = jnp.array([0.0, 0.0])
-T = 5
-dt = 0.0004
-nt = int(T/dt)
-EPS = jnp.finfo(float).eps
-=======
 T = 5 #终止时间
 dt = 0.0004 #时间间隔
 t_num = int(T / dt)
-dim = 2 #维数
 box_size = jnp.array([1.0,1.0]) #模拟区域
->>>>>>> a4a3b029
 
 mesh = NodeMesh.from_tgv_domain(box_size, dx)
 
@@ -50,18 +31,9 @@
 NN = position.shape[0]
 mv = jnp.zeros((NN, 2), dtype=jnp.float64)
 tv = jnp.zeros((NN, 2), dtype=jnp.float64)
-<<<<<<< HEAD
-mass = jnp.ones(NN, dtype=jnp.float64) * mass
+volume = jnp.ones(NN, dtype=jnp.float64) * dx*dy
 rho = jnp.ones(NN, dtype=jnp.float64) * rho0
-pressure = jnp.zeros(NN, dtype=jnp.float64)
-external_force = jnp.zeros((NN, 2), dtype=jnp.float64) * g
-isFd = jnp.zeros(NN, dtype=bool)
-isDd = jnp.zeros(NN, dtype=bool)
-#TODO#eos
-=======
-volume = jnp.ones(NN, dtype=jnp.float64) * h**dim
-rho = jnp.ones(NN, dtype=jnp.float64) * rho0
-mass = jnp.ones(NN, dtype=jnp.float64) * h**dim * rho0
+mass = jnp.ones(NN, dtype=jnp.float64) * dx*dy * rho0
 eta = jnp.ones(NN, dtype=jnp.float64) * eta0
 external_force = jnp.zeros_like(position)
 displacement, shift = space.periodic(side=box_size)
@@ -82,7 +54,6 @@
     tag = jnp.full(len(pos), Tag.fluid, dtype=int)
     return tag
 tag = tag_set(position)
->>>>>>> a4a3b029
 
 #计算初始速度
 x = position[:,0]
@@ -92,15 +63,6 @@
 mv = mv.at[:,0].set(u0)
 mv = mv.at[:,1].set(v0)
 tv = mv
-
-'''
-fig, ax = plt.subplots()
-mesh.add_plot(ax, color='red', markersize=25)
-plt.xlabel('X-axis')
-plt.ylabel('Y-axis')
-plt.title('NodeSet from TGV Domain')
-plt.show()
-'''
 
 #初始化 nodedate 字典
 mesh.nodedate = {
@@ -118,3 +80,29 @@
 }
 
 kernel = QuinticKernel(h=h,dim=2)
+
+for i in range(t_num):
+    '''
+    solver
+    '''
+
+    mesh.nodedata['mv'] += dt*mesh.nodedata["dmvdt"]
+    mesh.nodedata['tv'] = mesh.nodedata['mv'] + 0.5*dt*mesh.nodata['mv']
+
+
+    mesh.nodedata["position"] = shift_fn(mesh.nodedata["position"], 1.0 * dt * mesh.nodedata["tv"])
+    
+    '''
+    更新neighbor
+    '''
+    '''
+    forward
+    '''
+    '''
+    不需要边界处理
+    '''
+
+
+
+
+
