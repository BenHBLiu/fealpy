import numpy as np
import matplotlib.pyplot as plt

from scipy.sparse.linalg import spsolve
from fealpy.pde.parabolic_1d import SinExpPDEData
from fealpy.mesh import UniformMesh1d

# PDE 模型
pde = SinExpPDEData()

# 空间离散
domain = pde.domain()
nx = 40 
hx = (domain[1] - domain[0])/nx
mesh = UniformMesh1d([0, nx], h=hx, origin=domain[0])
node = mesh.node
isBdNode = mesh.ds.boundary_node_flag()

# 时间离散
duration = pde.duration()
nt = 3200 
tau = (duration[1] - duration[0])/nt 
print("网比r:", tau/(hx**2))
uh0 = mesh.interpolate(pde.init_solution, intertype='node')
<<<<<<< HEAD
print("uh0", uh0.shape)
=======
>>>>>>> c41413a4

def advance_forward(n):
    """
    @brief 时间步进格式为向前欧拉方法

    @param[in] n int, 表示第 `n` 个时间步（当前时间步） 
    """
    t = duration[0] + n*tau
    if n == 0:
        return uh0, t
    else:
        A = mesh.parabolic_operator_forward(tau)
        source = lambda p: pde.source(p, t + tau)
        f = mesh.interpolate(source, intertype='node')
        uh0[:] = A@uh0 + tau*f
        gD = lambda p: pde.dirichlet(p, t+tau)
        mesh.update_dirichlet_bc(gD, uh0)
        
        solution = lambda p: pde.solution(p, t + tau)
        e = mesh.error(solution, uh0, errortype='max')
        print(f"the max error is {e}")
        return uh0, t
    
def advance_backward(n):
    """
    @brief 时间步进格式为向后欧拉方法

    @param[in] n int, 表示第 `n` 个时间步（当前时间步） 
    """
    t = duration[0] + n*tau
    if n == 0:
        return uh0, t
    else:
        A = mesh.parabolic_operator_backward(tau)
        source = lambda p: pde.source(p, t + tau)
        f = mesh.interpolate(source, intertype='node')
        f *= tau
        f += uh0
        gD = lambda p: pde.dirichlet(p, t+tau)
        A, f = mesh.apply_dirichlet_bc(gD, A, f)
        uh0[:] = spsolve(A, f)

        solution = lambda p: pde.solution(p, t + tau)
        e = mesh.error(solution, uh0, errortype='max')
        print(f"the max error is {e}")

        return uh0, t

def advance_crank_nicholson(n):
    """
    @brief 时间步进格式为 CN 方法  
    """
    t = duration[0] + n*tau
    if n == 0:
        return uh0, t
    else:
        A, B = mesh.parabolic_operator_crank_nicholson(tau)
        source = lambda p: pde.source(p, t + tau)
        f = mesh.interpolate(source, intertype='node')
        f *= tau
        f += B@uh0
        gD = lambda p: pde.dirichlet(p, t+tau)
        A, f = mesh.apply_dirichlet_bc(gD, A, f)
        uh0[:] = spsolve(A, f)

        solution = lambda p: pde.solution(p, t + tau)
        e = mesh.error(solution, uh0, errortype='max')
        print(f"the max error is {e}")

        return uh0, t

uh0, t = advance_forward(2)

# fig, axes = plt.subplots()
# box = [0, 1, -1.5, 1.5] # 图像显示的范围 0 <= x <= 1, -1.5 <= y <= 1.5
# mesh.show_animation(fig, axes, box, advance_forward, frames=nt + 1)
# plt.show()<|MERGE_RESOLUTION|>--- conflicted
+++ resolved
@@ -22,10 +22,6 @@
 tau = (duration[1] - duration[0])/nt 
 print("网比r:", tau/(hx**2))
 uh0 = mesh.interpolate(pde.init_solution, intertype='node')
-<<<<<<< HEAD
-print("uh0", uh0.shape)
-=======
->>>>>>> c41413a4
 
 def advance_forward(n):
     """
@@ -97,9 +93,8 @@
 
         return uh0, t
 
-uh0, t = advance_forward(2)
 
-# fig, axes = plt.subplots()
-# box = [0, 1, -1.5, 1.5] # 图像显示的范围 0 <= x <= 1, -1.5 <= y <= 1.5
-# mesh.show_animation(fig, axes, box, advance_forward, frames=nt + 1)
-# plt.show()+fig, axes = plt.subplots()
+box = [0, 1, -1.5, 1.5] # 图像显示的范围 0 <= x <= 1, -1.5 <= y <= 1.5
+mesh.show_animation(fig, axes, box, advance_forward, frames=nt + 1)
+plt.show()